#
# Copyright (c) 2023 Airbyte, Inc., all rights reserved.
#

"""This modules groups functions made to create reusable environments packaged in dagger containers."""

from __future__ import annotations

import importlib.util
import json
import re
import uuid
from datetime import datetime
from pathlib import Path
from typing import TYPE_CHECKING, Callable, List, Optional

import yaml
from ci_connector_ops.pipelines import consts
from ci_connector_ops.pipelines.consts import (
    CI_CONNECTOR_OPS_SOURCE_PATH,
    CI_CREDENTIALS_SOURCE_PATH,
    CONNECTOR_TESTING_REQUIREMENTS,
    LICENSE_SHORT_FILE_PATH,
    PYPROJECT_TOML_FILE_PATH,
)
from ci_connector_ops.pipelines.utils import get_file_contents
from dagger import CacheSharingMode, CacheVolume, Client, Container, DaggerError, Directory, File, Platform, Secret
from dagger.engine._version import CLI_VERSION as dagger_engine_version

if TYPE_CHECKING:
    from ci_connector_ops.pipelines.contexts import ConnectorContext, PipelineContext


def with_python_base(context: PipelineContext, python_image_name: str = "python:3.9-slim") -> Container:
    """Build a Python container with a cache volume for pip cache.

    Args:
        context (PipelineContext): The current test context, providing a dagger client and a repository directory.
        python_image_name (str, optional): The python image to use to build the python base environment. Defaults to "python:3.9-slim".

    Raises:
        ValueError: Raised if the python_image_name is not a python image.

    Returns:
        Container: The python base environment container.
    """
    if not python_image_name.startswith("python:3"):
        raise ValueError("You have to use a python image to build the python base environment")
    pip_cache: CacheVolume = context.dagger_client.cache_volume("pip_cache")

    base_container = (
        context.dagger_client.container()
        .from_(python_image_name)
        .with_mounted_cache("/root/.cache/pip", pip_cache)
        .with_exec(["pip", "install", "pip==23.1.2"])
    )

    return base_container


def with_testing_dependencies(context: PipelineContext) -> Container:
    """Build a testing environment by installing testing dependencies on top of a python base environment.

    Args:
        context (PipelineContext): The current test context, providing a dagger client and a repository directory.

    Returns:
        Container: The testing environment container.
    """
    python_environment: Container = with_python_base(context)
    pyproject_toml_file = context.get_repo_dir(".", include=[PYPROJECT_TOML_FILE_PATH]).file(PYPROJECT_TOML_FILE_PATH)
    license_short_file = context.get_repo_dir(".", include=[LICENSE_SHORT_FILE_PATH]).file(LICENSE_SHORT_FILE_PATH)

    return (
        python_environment.with_exec(["pip", "install"] + CONNECTOR_TESTING_REQUIREMENTS)
        .with_file(f"/{PYPROJECT_TOML_FILE_PATH}", pyproject_toml_file)
        .with_file(f"/{LICENSE_SHORT_FILE_PATH}", license_short_file)
    )


def with_git(dagger_client, ci_github_access_token_secret, ci_git_user) -> Container:
    return (
        dagger_client.container()
        .from_("alpine:latest")
        .with_secret_variable("GITHUB_TOKEN", ci_github_access_token_secret)
        .with_exec(["apk", "update"])
        .with_exec(["apk", "add", "git", "tar", "wget"])
        .with_workdir("/ghcli")
        .with_exec(["wget", "https://github.com/cli/cli/releases/download/v2.30.0/gh_2.30.0_linux_amd64.tar.gz", "-O", "ghcli.tar.gz"])
        .with_exec(["tar", "--strip-components=1", "-xf", "ghcli.tar.gz"])
        .with_exec(["rm", "ghcli.tar.gz"])
        .with_exec(["cp", "bin/gh", "/usr/local/bin/gh"])
        .with_exec(["git", "config", "--global", "user.email", f"{ci_git_user}@users.noreply.github.com"])
        .with_exec(["git", "config", "--global", "user.name", ci_git_user])
        .with_exec(["git", "config", "--global", "--add", "--bool", "push.autoSetupRemote", "true"])
    )


def with_python_package(
    context: PipelineContext,
    python_environment: Container,
    package_source_code_path: str,
    exclude: Optional[List] = None,
) -> Container:
    """Load a python package source code to a python environment container.

    Args:
        context (PipelineContext): The current test context, providing the repository directory from which the python sources will be pulled.
        python_environment (Container): An existing python environment in which the package will be installed.
        package_source_code_path (str): The local path to the package source code.
        additional_dependency_groups (Optional[List]): extra_requires dependency of setup.py to install. Defaults to None.
        exclude (Optional[List]): A list of file or directory to exclude from the python package source code.

    Returns:
        Container: A python environment container with the python package source code.
    """
    package_source_code_directory: Directory = context.get_repo_dir(package_source_code_path, exclude=exclude)
    container = python_environment.with_mounted_directory("/" + package_source_code_path, package_source_code_directory).with_workdir(
        "/" + package_source_code_path
    )
    return container


async def find_local_python_dependencies(
    context: PipelineContext,
    package_source_code_path: str,
    search_dependencies_in_setup_py: bool = True,
    search_dependencies_in_requirements_txt: bool = True,
) -> List[str]:
    """Find local python dependencies of a python package. The dependencies are found in the setup.py and requirements.txt files.

    Args:
        context (PipelineContext): The current pipeline context, providing a dagger client and a repository directory.
        package_source_code_path (str): The local path to the python package source code.
        search_dependencies_in_setup_py (bool, optional): Whether to search for local dependencies in the setup.py file. Defaults to True.
        search_dependencies_in_requirements_txt (bool, optional): Whether to search for local dependencies in the requirements.txt file. Defaults to True.

    Returns:
        List[str]: Paths to the local dependencies relative to the airbyte repo.
    """
    python_environment = with_python_base(context)
    container = with_python_package(context, python_environment, package_source_code_path)

    local_dependency_paths = []
    if search_dependencies_in_setup_py:
        local_dependency_paths += await find_local_dependencies_in_setup_py(container)
    if search_dependencies_in_requirements_txt:
        local_dependency_paths += await find_local_dependencies_in_requirements_txt(container, package_source_code_path)

    transitive_dependency_paths = []
    for local_dependency_path in local_dependency_paths:
        # Transitive local dependencies installation is achieved by calling their setup.py file, not their requirements.txt file.
        transitive_dependency_paths += await find_local_python_dependencies(context, local_dependency_path, True, False)

    all_dependency_paths = local_dependency_paths + transitive_dependency_paths
    if all_dependency_paths:
        context.logger.debug(f"Found local dependencies for {package_source_code_path}: {all_dependency_paths}")
    return all_dependency_paths


async def find_local_dependencies_in_setup_py(python_package: Container) -> List[str]:
    """Find local dependencies of a python package in its setup.py file.

    Args:
        python_package (Container): A python package container.

    Returns:
        List[str]: Paths to the local dependencies relative to the airbyte repo.
    """
    setup_file_content = await get_file_contents(python_package, "setup.py")
    if not setup_file_content:
        return []

    local_setup_dependency_paths = []
    with_egg_info = python_package.with_exec(["python", "setup.py", "egg_info"])
    egg_info_output = await with_egg_info.stdout()
    dependency_in_requires_txt = []
    for line in egg_info_output.split("\n"):
        if line.startswith("writing requirements to"):
            # Find the path to the requirements.txt file that was generated by calling egg_info
            requires_txt_path = line.replace("writing requirements to", "").strip()
            requirements_txt_content = await with_egg_info.file(requires_txt_path).contents()
            dependency_in_requires_txt = requirements_txt_content.split("\n")

    for dependency_line in dependency_in_requires_txt:
        if "file://" in dependency_line:
            match = re.search(r"file:///(.+)", dependency_line)
            if match:
                local_setup_dependency_paths.append([match.group(1)][0])
    return local_setup_dependency_paths


async def find_local_dependencies_in_requirements_txt(python_package: Container, package_source_code_path: str) -> List[str]:
    """Find local dependencies of a python package in a requirements.txt file.

    Args:
        python_package (Container): A python environment container with the python package source code.
        package_source_code_path (str): The local path to the python package source code.

    Returns:
        List[str]: Paths to the local dependencies relative to the airbyte repo.
    """
    requirements_txt_content = await get_file_contents(python_package, "requirements.txt")
    if not requirements_txt_content:
        return []

    local_requirements_dependency_paths = []
    for line in requirements_txt_content.split("\n"):
        # Some package declare themselves as a requirement in requirements.txt,
        # #Without line != "-e ." the package will be considered a dependency of itself which can cause an infinite loop
        if line.startswith("-e .") and line != "-e .":
            local_dependency_path = Path(line[3:])
            package_source_code_path = Path(package_source_code_path)
            local_dependency_path = str((package_source_code_path / local_dependency_path).resolve().relative_to(Path.cwd()))
            local_requirements_dependency_paths.append(local_dependency_path)
    return local_requirements_dependency_paths


async def with_installed_python_package(
    context: PipelineContext,
    python_environment: Container,
    package_source_code_path: str,
    additional_dependency_groups: Optional[List] = None,
    exclude: Optional[List] = None,
) -> Container:
    """Install a python package in a python environment container.

    Args:
        context (PipelineContext): The current test context, providing the repository directory from which the python sources will be pulled.
        python_environment (Container): An existing python environment in which the package will be installed.
        package_source_code_path (str): The local path to the package source code.
        additional_dependency_groups (Optional[List]): extra_requires dependency of setup.py to install. Defaults to None.
        exclude (Optional[List]): A list of file or directory to exclude from the python package source code.

    Returns:
        Container: A python environment container with the python package installed.
    """
    install_requirements_cmd = ["python", "-m", "pip", "install", "-r", "requirements.txt"]
    install_connector_package_cmd = ["python", "-m", "pip", "install", "."]

    container = with_python_package(context, python_environment, package_source_code_path, exclude=exclude)

    local_dependencies = await find_local_python_dependencies(context, package_source_code_path)

    for dependency_directory in local_dependencies:
        container = container.with_mounted_directory("/" + dependency_directory, context.get_repo_dir(dependency_directory))

    if await get_file_contents(container, "setup.py"):
        container = container.with_exec(install_connector_package_cmd)
    if await get_file_contents(container, "requirements.txt"):
        container = container.with_exec(install_requirements_cmd)

    if additional_dependency_groups:
        container = container.with_exec(
            install_connector_package_cmd[:-1] + [install_connector_package_cmd[-1] + f"[{','.join(additional_dependency_groups)}]"]
        )

    return container


def with_python_connector_source(context: ConnectorContext) -> Container:
    """Load an airbyte connector source code in a testing environment.

    Args:
        context (ConnectorContext): The current test context, providing the repository directory from which the connector sources will be pulled.
    Returns:
        Container: A python environment container (with the connector source code).
    """
    connector_source_path = str(context.connector.code_directory)
    testing_environment: Container = with_testing_dependencies(context)

    return with_python_package(context, testing_environment, connector_source_path)


async def with_python_connector_installed(context: ConnectorContext) -> Container:
    """Install an airbyte connector python package in a testing environment.

    Args:
        context (ConnectorContext): The current test context, providing the repository directory from which the connector sources will be pulled.
    Returns:
        Container: A python environment container (with the connector installed).
    """
    connector_source_path = str(context.connector.code_directory)
    testing_environment: Container = with_testing_dependencies(context)
    exclude = [
        f"{context.connector.code_directory}/{item}"
        for item in [
            "secrets",
            "metadata.yaml",
            "bootstrap.md",
            "icon.svg",
            "README.md",
            "Dockerfile",
            "acceptance-test-docker.sh",
            "build.gradle",
            ".hypothesis",
            ".dockerignore",
        ]
    ]
    return await with_installed_python_package(
        context, testing_environment, connector_source_path, additional_dependency_groups=["dev", "tests", "main"], exclude=exclude
    )


async def with_ci_credentials(context: PipelineContext, gsm_secret: Secret) -> Container:
    """Install the ci_credentials package in a python environment.

    Args:
        context (PipelineContext): The current test context, providing the repository directory from which the ci_credentials sources will be pulled.
        gsm_secret (Secret): The secret holding GCP_GSM_CREDENTIALS env variable value.

    Returns:
        Container: A python environment with the ci_credentials package installed.
    """
    python_base_environment: Container = with_python_base(context)
    ci_credentials = await with_installed_python_package(context, python_base_environment, CI_CREDENTIALS_SOURCE_PATH)
    ci_credentials = ci_credentials.with_env_variable("VERSION", "dagger_ci")
    return ci_credentials.with_secret_variable("GCP_GSM_CREDENTIALS", gsm_secret).with_workdir("/")


def with_alpine_packages(base_container: Container, packages_to_install: List[str]) -> Container:
    """Installs packages using apk-get.
    Args:
        context (Container): A alpine based container.

    Returns:
        Container: A container with the packages installed.

    """
    package_install_command = ["apk", "add"]
    return base_container.with_exec(package_install_command + packages_to_install)


def with_debian_packages(base_container: Container, packages_to_install: List[str]) -> Container:
    """Installs packages using apt-get.
    Args:
        context (Container): A alpine based container.

    Returns:
        Container: A container with the packages installed.

    """
    update_packages_command = ["apt-get", "update"]
    package_install_command = ["apt-get", "install", "-y"]
    return base_container.with_exec(update_packages_command).with_exec(package_install_command + packages_to_install)


def with_pip_packages(base_container: Container, packages_to_install: List[str]) -> Container:
    """Installs packages using pip
    Args:
        context (Container): A container with python installed

    Returns:
        Container: A container with the pip packages installed.

    """
    package_install_command = ["pip", "install"]
    return base_container.with_exec(package_install_command + packages_to_install)


async def with_ci_connector_ops(context: PipelineContext) -> Container:
    """Installs the ci_connector_ops package in a Container running Python > 3.10 with git..

    Args:
        context (PipelineContext): The current test context, providing the repository directory from which the ci_connector_sources sources will be pulled.

    Returns:
        Container: A python environment container with ci_connector_ops installed.
    """
    python_base_environment: Container = with_python_base(context, "python:3-alpine")
    python_with_git = with_alpine_packages(python_base_environment, ["gcc", "libffi-dev", "musl-dev", "git"])

    return await with_installed_python_package(context, python_with_git, CI_CONNECTOR_OPS_SOURCE_PATH)


def with_global_dockerd_service(dagger_client: Client) -> Container:
    """Create a container with a docker daemon running.
    We expose its 2375 port to use it as a docker host for docker-in-docker use cases.
    Args:
        dagger_client (Client): The dagger client used to create the container.
    Returns:
        Container: The container running dockerd as a service
    """
    return (
        dagger_client.container()
        .from_(consts.DOCKER_DIND_IMAGE)
        .with_mounted_cache(
            "/tmp",
            dagger_client.cache_volume("shared-tmp"),
        )
        .with_exposed_port(2375)
        .with_exec(["dockerd", "--log-level=error", "--host=tcp://0.0.0.0:2375", "--tls=false"], insecure_root_capabilities=True)
    )


def with_bound_docker_host(
    context: ConnectorContext,
    container: Container,
) -> Container:
    """Bind a container to a docker host. It will use the dockerd service as a docker host.

    Args:
        context (ConnectorContext): The current connector context.
        container (Container): The container to bind to the docker host.
    Returns:
        Container: The container bound to the docker host.
    """
    dockerd = context.dockerd_service
    docker_hostname = "global-docker-host"
    return (
        container.with_env_variable("DOCKER_HOST", f"tcp://{docker_hostname}:2375")
        .with_service_binding(docker_hostname, dockerd)
        .with_mounted_cache("/tmp", context.dagger_client.cache_volume("shared-tmp"))
    )


def bound_docker_host(context: ConnectorContext) -> Container:
    def bound_docker_host_inner(container: Container) -> Container:
        return with_bound_docker_host(context, container)

    return bound_docker_host_inner


def with_docker_cli(context: ConnectorContext) -> Container:
    """Create a container with the docker CLI installed and bound to a persistent docker host.

    Args:
        context (ConnectorContext): The current connector context.

    Returns:
        Container: A docker cli container bound to a docker host.
    """
    docker_cli = context.dagger_client.container().from_(consts.DOCKER_CLI_IMAGE)
    return with_bound_docker_host(context, docker_cli)


async def with_connector_acceptance_test(context: ConnectorContext, connector_under_test_image_tar: File) -> Container:
    """Create a container to run connector acceptance tests, bound to a persistent docker host.

    Args:
        context (ConnectorContext): The current connector context.
        connector_under_test_image_tar (File): The file containing the tar archive the image of the connector under test.
    Returns:
        Container: A container with connector acceptance tests installed.
    """

    patched_cat_config = context.connector.acceptance_test_config
    patched_cat_config["connector_image"] = context.connector.acceptance_test_config["connector_image"].replace(
        ":dev", f":{context.git_revision}"
    )
    image_sha = await load_image_to_docker_host(context, connector_under_test_image_tar, patched_cat_config["connector_image"])

    if context.connector_acceptance_test_image.endswith(":dev"):
        cat_container = context.connector_acceptance_test_source_dir.docker_build()
    else:
        cat_container = context.dagger_client.container().from_(context.connector_acceptance_test_image)

    test_input = context.get_connector_dir().with_new_file("acceptance-test-config.yml", yaml.safe_dump(patched_cat_config))
    return (
        with_bound_docker_host(context, cat_container)
        .with_entrypoint([])
        .with_exec(["pip", "install", "pytest-custom_exit_code"])
        .with_mounted_directory("/test_input", test_input)
        .with_env_variable("CONNECTOR_IMAGE_ID", image_sha)
        # This bursts the CAT cached results everyday.
        # It's cool because in case of a partially failing nightly build the connectors that already ran CAT won't re-run CAT.
        # We keep the guarantee that a CAT runs everyday.
        .with_env_variable("CACHEBUSTER", datetime.utcnow().strftime("%Y%m%d"))
        .with_workdir("/test_input")
        .with_entrypoint(["python", "-m", "pytest", "-p", "connector_acceptance_test.plugin", "--suppress-tests-failed-exit-code"])
        .with_(mounted_connector_secrets(context, "/test_input/secrets"))
        .with_exec(["--acceptance-test-config", "/test_input"])
    )
<<<<<<< HEAD
    cat_metadata_output = await cat_container.with_exec(["cat", "metadata.yaml"], skip_entrypoint=True).stdout()
    context.logger.info(f"CAT metadata content: {cat_metadata_output}")
    return cat_container
=======
>>>>>>> 61833892


def with_gradle(
    context: ConnectorContext,
    sources_to_include: List[str] = None,
    bind_to_docker_host: bool = True,
) -> Container:
    """Create a container with Gradle installed and bound to a persistent docker host.

    Args:
        context (ConnectorContext): The current connector context.
        sources_to_include (List[str], optional): List of additional source path to mount to the container. Defaults to None.
        bind_to_docker_host (bool): Whether to bind the gradle container to a docker host.

    Returns:
        Container: A container with Gradle installed and Java sources from the repository.
    """

    include = [
        ".root",
        ".env",
        "build.gradle",
        "deps.toml",
        "gradle.properties",
        "gradle",
        "gradlew",
        "LICENSE_SHORT",
        "publish-repositories.gradle",
        "settings.gradle",
        "build.gradle",
        "tools/gradle",
        "spotbugs-exclude-filter-file.xml",
        "buildSrc",
        "tools/bin/build_image.sh",
        "tools/lib/lib.sh",
        "tools/gradle/codestyle",
        "pyproject.toml",
    ]

    if sources_to_include:
        include += sources_to_include
    gradle_dependency_cache: CacheVolume = context.dagger_client.cache_volume("gradle-dependencies-caching")
    gradle_build_cache: CacheVolume = context.dagger_client.cache_volume(f"{context.connector.technical_name}-gradle-build-cache")

    openjdk_with_docker = (
        context.dagger_client.container()
        .from_("openjdk:17.0.1-jdk-slim")
        .with_exec(["apt-get", "update"])
        .with_exec(["apt-get", "install", "-y", "curl", "jq", "rsync", "npm", "pip"])
        .with_env_variable("VERSION", consts.DOCKER_VERSION)
        .with_exec(["sh", "-c", "curl -fsSL https://get.docker.com | sh"])
        .with_env_variable("GRADLE_HOME", "/root/.gradle")
        .with_exec(["mkdir", "/airbyte"])
        .with_workdir("/airbyte")
        .with_mounted_directory("/airbyte", context.get_repo_dir(".", include=include))
        .with_exec(["mkdir", "-p", consts.GRADLE_READ_ONLY_DEPENDENCY_CACHE_PATH])
        .with_mounted_cache(consts.GRADLE_BUILD_CACHE_PATH, gradle_build_cache, sharing=CacheSharingMode.LOCKED)
        .with_mounted_cache(consts.GRADLE_READ_ONLY_DEPENDENCY_CACHE_PATH, gradle_dependency_cache)
        .with_env_variable("GRADLE_RO_DEP_CACHE", consts.GRADLE_READ_ONLY_DEPENDENCY_CACHE_PATH)
    )

    if bind_to_docker_host:
        return with_bound_docker_host(context, openjdk_with_docker)
    else:
        return openjdk_with_docker


async def load_image_to_docker_host(context: ConnectorContext, tar_file: File, image_tag: str):
    """Load a docker image tar archive to the docker host.

    Args:
        context (ConnectorContext): The current connector context.
        tar_file (File): The file object holding the docker image tar archive.
        image_tag (str): The tag to create on the image if it has no tag.
    """
    # Hacky way to make sure the image is always loaded
    tar_name = f"{str(uuid.uuid4())}.tar"
    docker_cli = with_docker_cli(context).with_mounted_file(tar_name, tar_file)

    image_load_output = await docker_cli.with_exec(["docker", "load", "--input", tar_name]).stdout()
    # Not tagged images only have a sha256 id the load output shares.
    if "sha256:" in image_load_output:
        image_id = image_load_output.replace("\n", "").replace("Loaded image ID: sha256:", "")
        await docker_cli.with_exec(["docker", "tag", image_id, image_tag]).exit_code()
    image_sha = json.loads(await docker_cli.with_exec(["docker", "inspect", image_tag]).stdout())[0].get("Id")
    return image_sha


def with_poetry(context: PipelineContext) -> Container:
    """Install poetry in a python environment.

    Args:
        context (PipelineContext): The current test context, providing the repository directory from which the ci_credentials sources will be pulled.
    Returns:
        Container: A python environment with poetry installed.
    """
    python_base_environment: Container = with_python_base(context, "python:3.9")
    python_with_git = with_debian_packages(python_base_environment, ["git"])
    python_with_poetry = with_pip_packages(python_with_git, ["poetry"])

    # poetry_cache: CacheVolume = context.dagger_client.cache_volume("poetry_cache")
    # poetry_with_cache = python_with_poetry.with_mounted_cache("/root/.cache/pypoetry", poetry_cache, sharing=CacheSharingMode.SHARED)

    return python_with_poetry


def with_poetry_module(context: PipelineContext, parent_dir: Directory, module_path: str) -> Container:
    """Sets up a Poetry module.

    Args:
        context (PipelineContext): The current test context, providing the repository directory from which the ci_credentials sources will be pulled.
    Returns:
        Container: A python environment with dependencies installed using poetry.
    """
    poetry_install_dependencies_cmd = ["poetry", "install"]

    python_with_poetry = with_poetry(context)
    return (
        python_with_poetry.with_mounted_directory("/src", parent_dir)
        .with_workdir(f"/src/{module_path}")
        .with_exec(poetry_install_dependencies_cmd)
        .with_env_variable("CACHEBUSTER", str(uuid.uuid4()))
    )


def with_integration_base(context: PipelineContext, build_platform: Platform) -> Container:
    return (
        context.dagger_client.container(platform=build_platform)
        .from_("amazonlinux:2022.0.20220831.1")
        .with_workdir("/airbyte")
        .with_file("base.sh", context.get_repo_dir("airbyte-integrations/bases/base", include=["base.sh"]).file("base.sh"))
        .with_env_variable("AIRBYTE_ENTRYPOINT", "/airbyte/base.sh")
        .with_label("io.airbyte.version", "0.1.0")
        .with_label("io.airbyte.name", "airbyte/integration-base")
    )


def with_integration_base_java(context: PipelineContext, build_platform: Platform, jdk_version: str = "17.0.4") -> Container:
    integration_base = with_integration_base(context, build_platform)
    return (
        context.dagger_client.container(platform=build_platform)
        .from_(f"amazoncorretto:{jdk_version}")
        .with_directory("/airbyte", integration_base.directory("/airbyte"))
        .with_exec(["yum", "install", "-y", "tar", "openssl"])
        .with_exec(["yum", "clean", "all"])
        .with_workdir("/airbyte")
        .with_file("dd-java-agent.jar", context.dagger_client.http("https://dtdg.co/latest-java-tracer"))
        .with_file("javabase.sh", context.get_repo_dir("airbyte-integrations/bases/base-java", include=["javabase.sh"]).file("javabase.sh"))
        .with_env_variable("AIRBYTE_SPEC_CMD", "/airbyte/javabase.sh --spec")
        .with_env_variable("AIRBYTE_CHECK_CMD", "/airbyte/javabase.sh --check")
        .with_env_variable("AIRBYTE_DISCOVER_CMD", "/airbyte/javabase.sh --discover")
        .with_env_variable("AIRBYTE_READ_CMD", "/airbyte/javabase.sh --read")
        .with_env_variable("AIRBYTE_WRITE_CMD", "/airbyte/javabase.sh --write")
        .with_env_variable("AIRBYTE_ENTRYPOINT", "/airbyte/base.sh")
        .with_label("io.airbyte.version", "0.1.2")
        .with_label("io.airbyte.name", "airbyte/integration-base-java")
    )


BASE_DESTINATION_NORMALIZATION_BUILD_CONFIGURATION = {
    "destination-bigquery": {
        "dockerfile": "Dockerfile",
        "dbt_adapter": "dbt-bigquery==1.0.0",
        "integration_name": "bigquery",
        "supports_in_connector_normalization": True,
        "yum_packages": [],
    },
    "destination-clickhouse": {
        "dockerfile": "clickhouse.Dockerfile",
        "dbt_adapter": "dbt-clickhouse>=1.4.0",
        "integration_name": "clickhouse",
        "supports_in_connector_normalization": False,
        "yum_packages": [],
    },
    "destination-duckdb": {
        "dockerfile": "duckdb.Dockerfile",
        "dbt_adapter": "dbt-duckdb==1.0.1",
        "integration_name": "duckdb",
        "supports_in_connector_normalization": False,
        "yum_packages": [],
    },
    "destination-mssql": {
        "dockerfile": "mssql.Dockerfile",
        "dbt_adapter": "dbt-sqlserver==1.0.0",
        "integration_name": "mssql",
        "supports_in_connector_normalization": True,
        "yum_packages": [],
    },
    "destination-mysql": {
        "dockerfile": "mysql.Dockerfile",
        "dbt_adapter": "dbt-mysql==1.0.0",
        "integration_name": "mysql",
        "supports_in_connector_normalization": False,
        "yum_packages": [],
    },
    "destination-oracle": {
        "dockerfile": "oracle.Dockerfile",
        "dbt_adapter": "dbt-oracle==0.4.3",
        "integration_name": "oracle",
        "supports_in_connector_normalization": False,
        "yum_packages": [],
    },
    "destination-postgres": {
        "dockerfile": "Dockerfile",
        "dbt_adapter": "dbt-postgres==1.0.0",
        "integration_name": "postgres",
        "supports_in_connector_normalization": False,
        "yum_packages": [],
    },
    "destination-redshift": {
        "dockerfile": "redshift.Dockerfile",
        "dbt_adapter": "dbt-redshift==1.0.0",
        "integration_name": "redshift",
        "supports_in_connector_normalization": True,
        "yum_packages": [],
    },
    "destination-snowflake": {
        "dockerfile": "snowflake.Dockerfile",
        "dbt_adapter": "dbt-snowflake==1.0.0",
        "integration_name": "snowflake",
        "supports_in_connector_normalization": True,
        "yum_packages": ["gcc-c++"],
    },
    "destination-tidb": {
        "dockerfile": "tidb.Dockerfile",
        "dbt_adapter": "dbt-tidb==1.0.1",
        "integration_name": "tidb",
        "supports_in_connector_normalization": True,
        "yum_packages": [],
    },
}

DESTINATION_NORMALIZATION_BUILD_CONFIGURATION = {
    **BASE_DESTINATION_NORMALIZATION_BUILD_CONFIGURATION,
    **{f"{k}-strict-encrypt": v for k, v in BASE_DESTINATION_NORMALIZATION_BUILD_CONFIGURATION.items()},
}


def with_normalization(context: ConnectorContext) -> Container:
    normalization_directory = context.get_repo_dir("airbyte-integrations/bases/base-normalization")
    sshtunneling_file = context.get_repo_dir(
        "airbyte-connector-test-harnesses/acceptance-test-harness/src/main/resources", include="sshtunneling.sh"
    ).file("sshtunneling.sh")
    normalization_directory_with_build = normalization_directory.with_new_directory("build")
    normalization_directory_with_sshtunneling = normalization_directory_with_build.with_file("build/sshtunneling.sh", sshtunneling_file)
    normalization_dockerfile_name = DESTINATION_NORMALIZATION_BUILD_CONFIGURATION[context.connector.technical_name]["dockerfile"]
    return normalization_directory_with_sshtunneling.docker_build(normalization_dockerfile_name)


def with_integration_base_java_and_normalization(context: PipelineContext, build_platform: Platform) -> Container:
    yum_packages_to_install = [
        "python3",
        "python3-devel",
        "jq",
        "sshpass",
        "git",
    ]

    additional_yum_packages = DESTINATION_NORMALIZATION_BUILD_CONFIGURATION[context.connector.technical_name]["yum_packages"]
    yum_packages_to_install += additional_yum_packages

    dbt_adapter_package = DESTINATION_NORMALIZATION_BUILD_CONFIGURATION[context.connector.technical_name]["dbt_adapter"]
    normalization_integration_name = DESTINATION_NORMALIZATION_BUILD_CONFIGURATION[context.connector.technical_name]["integration_name"]

    pip_cache: CacheVolume = context.dagger_client.cache_volume("pip_cache")

    return (
        with_integration_base_java(context, build_platform)
        .with_exec(["yum", "install", "-y"] + yum_packages_to_install)
        .with_exec(["yum", "clean", "all"])
        .with_exec(["alternatives", "--install", "/usr/bin/python", "python", "/usr/bin/python3", "60"])
        .with_mounted_cache("/root/.cache/pip", pip_cache)
        .with_exec(["python", "-m", "ensurepip", "--upgrade"])
        .with_exec(["pip3", "install", dbt_adapter_package])
        .with_directory("airbyte_normalization", with_normalization(context).directory("/airbyte"))
        .with_workdir("airbyte_normalization")
        .with_exec(["sh", "-c", "mv * .."])
        .with_workdir("/airbyte")
        .with_exec(["rm", "-rf", "airbyte_normalization"])
        .with_workdir("/airbyte/base_python_structs")
        .with_exec(["pip3", "install", "."])
        .with_workdir("/airbyte/normalization_code")
        .with_exec(["pip3", "install", "."])
        .with_workdir("/airbyte/normalization_code/dbt-template/")
        # amazon linux 2 isn't compatible with urllib3 2.x, so force 1.x
        .with_exec(["pip3", "install", "urllib3<2"])
        .with_exec(["dbt", "deps"])
        .with_workdir("/airbyte")
        .with_file(
            "run_with_normalization.sh",
            context.get_repo_dir("airbyte-integrations/bases/base-java", include=["run_with_normalization.sh"]).file(
                "run_with_normalization.sh"
            ),
        )
        .with_env_variable("AIRBYTE_NORMALIZATION_INTEGRATION", normalization_integration_name)
        .with_env_variable("AIRBYTE_ENTRYPOINT", "/airbyte/run_with_normalization.sh")
    )


async def with_airbyte_java_connector(context: ConnectorContext, connector_java_tar_file: File, build_platform: Platform) -> Container:
    application = context.connector.technical_name

    build_stage = (
        with_integration_base_java(context, build_platform)
        .with_workdir("/airbyte")
        .with_env_variable("APPLICATION", context.connector.technical_name)
        .with_file(f"{application}.tar", connector_java_tar_file)
        .with_exec(["tar", "xf", f"{application}.tar", "--strip-components=1"])
        .with_exec(["rm", "-rf", f"{application}.tar"])
    )

    if (
        context.connector.supports_normalization
        and DESTINATION_NORMALIZATION_BUILD_CONFIGURATION[context.connector.technical_name]["supports_in_connector_normalization"]
    ):
        base = with_integration_base_java_and_normalization(context, build_platform)
        entrypoint = ["/airbyte/run_with_normalization.sh"]
    else:
        base = with_integration_base_java(context, build_platform)
        entrypoint = ["/airbyte/base.sh"]

    connector_container = (
        base.with_workdir("/airbyte")
        .with_env_variable("APPLICATION", application)
        .with_mounted_directory("builts_artifacts", build_stage.directory("/airbyte"))
        .with_exec(["sh", "-c", "mv builts_artifacts/* ."])
        .with_label("io.airbyte.version", context.metadata["dockerImageTag"])
        .with_label("io.airbyte.name", context.metadata["dockerRepository"])
        .with_entrypoint(entrypoint)
    )
    return await finalize_build(context, connector_container)


async def get_cdk_version_from_python_connector(python_connector: Container) -> Optional[str]:
    pip_freeze_stdout = await python_connector.with_entrypoint("pip").with_exec(["freeze"]).stdout()
    pip_dependencies = [dep.split("==") for dep in pip_freeze_stdout.split("\n")]
    for package_name, package_version in pip_dependencies:
        if package_name == "airbyte-cdk":
            return package_version
    return None


async def with_airbyte_python_connector(context: ConnectorContext, build_platform: Platform) -> Container:
    if context.connector.technical_name == "source-file-secure":
        return await with_airbyte_python_connector_full_dagger(context, build_platform)

    pip_cache: CacheVolume = context.dagger_client.cache_volume("pip_cache")
    connector_container = (
        context.dagger_client.container(platform=build_platform)
        .with_mounted_cache("/root/.cache/pip", pip_cache)
        .build(context.get_connector_dir())
        .with_label("io.airbyte.name", context.metadata["dockerRepository"])
    )
    cdk_version = await get_cdk_version_from_python_connector(connector_container)
    if cdk_version:
        connector_container = connector_container.with_label("io.airbyte.cdk_version", cdk_version)
        context.cdk_version = cdk_version
    if not await connector_container.label("io.airbyte.version") == context.metadata["dockerImageTag"]:
        raise DaggerError(
            "Abusive caching might be happening. The connector container should have been built with the correct version as defined in metadata.yaml"
        )
    return await finalize_build(context, connector_container)


async def finalize_build(context: ConnectorContext, connector_container: Container) -> Container:
    """Finalize build by adding dagger engine version label and running finalize_build.sh or finalize_build.py if present in the connector directory."""
    connector_container = connector_container.with_label("io.dagger.engine_version", dagger_engine_version)
    connector_dir_with_finalize_script = context.get_connector_dir(include=["finalize_build.sh", "finalize_build.py"])
    finalize_scripts = await connector_dir_with_finalize_script.entries()
    if not finalize_scripts:
        return connector_container

    # We don't want finalize scripts to override the entrypoint so we keep it in memory to reset it after finalization
    original_entrypoint = await connector_container.entrypoint()

    has_finalize_bash_script = "finalize_build.sh" in finalize_scripts
    has_finalize_python_script = "finalize_build.py" in finalize_scripts
    if has_finalize_python_script and has_finalize_bash_script:
        raise Exception("Connector has both finalize_build.sh and finalize_build.py, please remove one of them")

    if has_finalize_python_script:
        context.logger.info(f"{context.connector.technical_name} has a finalize_build.py script, running it to finalize build...")
        module_path = context.connector.code_directory / "finalize_build.py"
        connector_finalize_module_spec = importlib.util.spec_from_file_location(
            f"{context.connector.code_directory.name}_finalize", module_path
        )
        connector_finalize_module = importlib.util.module_from_spec(connector_finalize_module_spec)
        connector_finalize_module_spec.loader.exec_module(connector_finalize_module)
        try:
            connector_container = await connector_finalize_module.finalize_build(context, connector_container)
        except AttributeError:
            raise Exception("Connector has a finalize_build.py script but it doesn't have a finalize_build function.")

    if has_finalize_bash_script:
        context.logger.info(f"{context.connector.technical_name} has finalize_build.sh script, running it to finalize build...")
        connector_container = (
            connector_container.with_file("/tmp/finalize_build.sh", connector_dir_with_finalize_script.file("finalize_build.sh"))
            .with_entrypoint("sh")
            .with_exec(["/tmp/finalize_build.sh"])
        )

    return connector_container.with_entrypoint(original_entrypoint)


async def with_airbyte_python_connector_full_dagger(context: ConnectorContext, build_platform: Platform) -> Container:
    setup_dependencies_to_mount = await find_local_python_dependencies(
        context, str(context.connector.code_directory), search_dependencies_in_setup_py=True, search_dependencies_in_requirements_txt=False
    )

    pip_cache: CacheVolume = context.dagger_client.cache_volume("pip_cache")
    base = context.dagger_client.container(platform=build_platform).from_("python:3.9-slim")
    snake_case_name = context.connector.technical_name.replace("-", "_")
    entrypoint = ["python", "/airbyte/integration_code/main.py"]
    builder = (
        base.with_workdir("/airbyte/integration_code")
        .with_env_variable("DAGGER_BUILD", "True")
        .with_exec(["apt-get", "update"])
        .with_mounted_cache("/root/.cache/pip", pip_cache)
        .with_exec(["pip", "install", "--upgrade", "pip"])
        .with_exec(["apt-get", "install", "-y", "tzdata"])
        .with_file("setup.py", context.get_connector_dir(include="setup.py").file("setup.py"))
    )

    for dependency_path in setup_dependencies_to_mount:
        in_container_dependency_path = f"/local_dependencies/{Path(dependency_path).name}"
        builder = builder.with_mounted_directory(in_container_dependency_path, context.get_repo_dir(dependency_path))

    builder = builder.with_exec(["pip", "install", "--prefix=/install", "."])

    connector_container = (
        base.with_workdir("/airbyte/integration_code")
        .with_directory("/usr/local", builder.directory("/install"))
        .with_file("/usr/localtime", builder.file("/usr/share/zoneinfo/Etc/UTC"))
        .with_new_file("/etc/timezone", "Etc/UTC")
        .with_exec(["apt-get", "install", "-y", "bash"])
        .with_file("main.py", context.get_connector_dir(include="main.py").file("main.py"))
        .with_directory(snake_case_name, context.get_connector_dir(include=snake_case_name).directory(snake_case_name))
        .with_env_variable("AIRBYTE_ENTRYPOINT", " ".join(entrypoint))
        .with_entrypoint(entrypoint)
        .with_label("io.airbyte.version", context.metadata["dockerImageTag"])
        .with_label("io.airbyte.name", context.metadata["dockerRepository"])
    )
    return await finalize_build(context, connector_container)


def with_crane(
    context: PipelineContext,
) -> Container:
    """Crane is a tool to analyze and manipulate container images.
    We can use it to extract the image manifest and the list of layers or list the existing tags on an image repository.
    https://github.com/google/go-containerregistry/tree/main/cmd/crane
    """

    # We use the debug image as it contains a shell which we need to properly use environment variables
    # https://github.com/google/go-containerregistry/tree/main/cmd/crane#images
    base_container = context.dagger_client.container().from_("gcr.io/go-containerregistry/crane/debug:v0.15.1")

    if context.docker_hub_username_secret and context.docker_hub_password_secret:
        base_container = (
            base_container.with_secret_variable("DOCKER_HUB_USERNAME", context.docker_hub_username_secret).with_secret_variable(
                "DOCKER_HUB_PASSWORD", context.docker_hub_password_secret
            )
            # We need to use skip_entrypoint=True to avoid the entrypoint to be overridden by the crane command
            # We use sh -c to be able to use environment variables in the command
            # This is a workaround as the default crane entrypoint doesn't support environment variables
            .with_exec(
                ["sh", "-c", "crane auth login index.docker.io -u $DOCKER_HUB_USERNAME -p $DOCKER_HUB_PASSWORD"], skip_entrypoint=True
            )
        )

    return base_container


def mounted_connector_secrets(context: PipelineContext, secret_directory_path="secrets") -> Callable:
    def mounted_connector_secrets_inner(container: Container):
        for secret_file_name, secret in context.connector_secrets.items():
            container = container.with_mounted_secret(f"{secret_directory_path}/{secret_file_name}", secret)
        return container

    return mounted_connector_secrets_inner<|MERGE_RESOLUTION|>--- conflicted
+++ resolved
@@ -471,12 +471,6 @@
         .with_(mounted_connector_secrets(context, "/test_input/secrets"))
         .with_exec(["--acceptance-test-config", "/test_input"])
     )
-<<<<<<< HEAD
-    cat_metadata_output = await cat_container.with_exec(["cat", "metadata.yaml"], skip_entrypoint=True).stdout()
-    context.logger.info(f"CAT metadata content: {cat_metadata_output}")
-    return cat_container
-=======
->>>>>>> 61833892
 
 
 def with_gradle(
