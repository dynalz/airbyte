#
# Copyright (c) 2023 Airbyte, Inc., all rights reserved.
#

from pathlib import Path

from setuptools import find_packages, setup

MAIN_REQUIREMENTS = [
    "click~=8.1.3",
    "requests",
    "PyYAML~=6.0",
    "GitPython~=3.1.29",
    "pydantic~=1.9",
    "PyGithub~=1.58.0",
    "rich",
    "pydash~=7.0.4",
    "google-cloud-storage~=2.8.0",
]


def local_pkg(name: str) -> str:
    """Returns a path to a local package."""
    return f"{name} @ file://{Path.cwd().parent / name}"


# These internal packages are not yet published to a Pypi repository.
LOCAL_REQUIREMENTS = [local_pkg("ci_credentials")]

TEST_REQUIREMENTS = [
    "pytest~=6.2.5",
    "pytest-mock~=3.10.0",
    "freezegun",
]

DEV_REQUIREMENTS = ["pyinstrument"]
# It is hard to containerize Pandas, it's only used in the QA engine, so I declared it as an extra requires
# TODO update the GHA that install the QA engine to install this extra
QA_ENGINE_REQUIREMENTS = [
    "pandas~=1.5.3",
    "pandas-gbq~=0.19.0",
    "fsspec~=2023.1.0",
    "gcsfs~=2023.1.0",
    "pytablewriter~=0.64.2",
]

PIPELINES_REQUIREMENTS = [
<<<<<<< HEAD
    "dagger-io==0.6.3",
=======
    "dagger-io==0.6.4",
>>>>>>> 9815e080
    "asyncer",
    "anyio",
    "more-itertools",
    "docker",
    "requests",
    "semver",
    "airbyte-protocol-models",
    "tabulate",
    "jinja2",
]

setup(
    version="0.2.1",
    name="ci_connector_ops",
    description="Packaged maintained by the connector operations team to perform CI for connectors",
    author="Airbyte",
    author_email="contact@airbyte.io",
    packages=find_packages(),
    install_requires=MAIN_REQUIREMENTS + LOCAL_REQUIREMENTS,
    extras_require={
        "tests": QA_ENGINE_REQUIREMENTS + TEST_REQUIREMENTS,
        "dev": QA_ENGINE_REQUIREMENTS + TEST_REQUIREMENTS + DEV_REQUIREMENTS,
        "pipelines": MAIN_REQUIREMENTS + PIPELINES_REQUIREMENTS,
        "qa_engine": MAIN_REQUIREMENTS + QA_ENGINE_REQUIREMENTS,
    },
    # python_requires=">=3.10", TODO upgrade all our CI packages + GHA env to 3.10
    package_data={"ci_connector_ops.qa_engine": ["connector_adoption.sql"], "ci_connector_ops.pipelines.tests": ["templates/*.j2"]},
    entry_points={
        "console_scripts": [
            "check-test-strictness-level = ci_connector_ops.acceptance_test_config_checks:check_test_strictness_level",
            "write-review-requirements-file = ci_connector_ops.acceptance_test_config_checks:write_review_requirements_file",
            "print-mandatory-reviewers = ci_connector_ops.acceptance_test_config_checks:print_mandatory_reviewers",
            "allowed-hosts-checks = ci_connector_ops.allowed_hosts_checks:check_allowed_hosts",
            "run-qa-checks = ci_connector_ops.qa_checks:run_qa_checks",
            "airbyte-ci = ci_connector_ops.pipelines.commands.airbyte_ci:airbyte_ci",
        ],
    },
)<|MERGE_RESOLUTION|>--- conflicted
+++ resolved
@@ -45,11 +45,7 @@
 ]
 
 PIPELINES_REQUIREMENTS = [
-<<<<<<< HEAD
-    "dagger-io==0.6.3",
-=======
     "dagger-io==0.6.4",
->>>>>>> 9815e080
     "asyncer",
     "anyio",
     "more-itertools",
