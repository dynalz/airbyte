--- conflicted
+++ resolved
@@ -14,11 +14,8 @@
   bold?: boolean;
   inverseColor?: boolean;
   title?: string;
-<<<<<<< HEAD
   color?: "default" | "grey-300";
-=======
   gradient?: boolean;
->>>>>>> 2e20cb54
 }
 
 const getTextClassNames = ({
@@ -26,13 +23,9 @@
   centered,
   bold,
   inverseColor,
-<<<<<<< HEAD
   color,
-}: Required<Pick<TextProps, "size" | "centered" | "bold" | "inverseColor" | "color">>) => {
-=======
   gradient,
-}: Required<Pick<TextProps, "size" | "centered" | "bold" | "inverseColor" | "gradient">>) => {
->>>>>>> 2e20cb54
+}: Required<Pick<TextProps, "size" | "centered" | "bold" | "inverseColor" | "color" | "gradient">>) => {
   const sizes: Record<TextSize, string> = {
     xs: styles.xs,
     sm: styles.sm,
@@ -44,11 +37,8 @@
     [styles.centered]: centered,
     [styles.bold]: bold,
     [styles.inverse]: inverseColor,
-<<<<<<< HEAD
     [styles["text--color-grey-300"]]: color === "grey-300",
-=======
     [styles.gradient]: gradient,
->>>>>>> 2e20cb54
   });
 };
 
@@ -61,17 +51,14 @@
     className: classNameProp,
     size = "md",
     inverseColor = false,
-<<<<<<< HEAD
     color = "default",
-    ...remainingProps
-  }) => {
-    const className = classNames(getTextClassNames({ centered, size, bold, inverseColor, color }), classNameProp);
-=======
     gradient = false,
     ...remainingProps
   }) => {
-    const className = classNames(getTextClassNames({ centered, size, bold, inverseColor, gradient }), classNameProp);
->>>>>>> 2e20cb54
+    const className = classNames(
+      getTextClassNames({ centered, size, bold, inverseColor, gradient, color }),
+      classNameProp
+    );
 
     return React.createElement(as, {
       ...remainingProps,
