--- conflicted
+++ resolved
@@ -4,116 +4,14 @@
   readStream,
   StreamRead,
   StreamReadRequestBody,
-  StreamReadSlicesItem,
   StreamsListRead,
   StreamsListRequestBody,
 } from "core/request/ConnectorBuilderClient";
 
 import { AirbyteRequestService } from "../../request/AirbyteRequestService";
 
-// function mockRecord(streamName: string, recordNum: number, pageNum: number, sliceDay: number) {
-//   return {
-//     id: `day_${sliceDay}_page_${pageNum}_record_${recordNum}`,
-//     object: streamName,
-//     amount: recordNum * 1000,
-//   };
-// }
-
-// function mockPage(streamName: string, pageNum: number, sliceDay: number, numRecords: number) {
-//   const records = Array.from(Array(numRecords).keys()).map((i) => mockRecord(streamName, i, pageNum, sliceDay));
-
-//   return {
-//     records,
-//     request: {
-//       url: `https://api.com/${streamName}?page=${pageNum}`,
-//       headers: {
-//         Accept: "*/*",
-//         "Accept-Encoding": "gzip, deflate, br",
-//         "Accept-Language": "en-US,en;q=0.9",
-//         "Cache-Control": "no-cache",
-//         Connection: "keep-alive",
-//       },
-//       parameters: {
-//         page: pageNum,
-//       },
-//     },
-//     response: {
-//       status: 200,
-//       headers: {
-//         "Content-Type": "application/json",
-//         "Content-Length": "2626",
-//         Connection: "keep-alive",
-//         "cache-control": "no-cache, no-store",
-//       },
-//       body: {
-//         data: records,
-//       },
-//     },
-//   };
-// }
-
-// function mockSlice(streamName: string, day: number, numPages: number, numRecords: number) {
-//   const pages = Array.from(Array(numPages).keys()).map((i) => mockPage(streamName, i + 1, day, numRecords));
-
-//   return {
-//     sliceDescriptor: { startDatetime: `${day} Jan 2022`, listItem: "airbyte-cloud" },
-//     state: {
-//       type: "STREAM",
-//       stream: { stream_descriptor: { name: streamName }, stream_state: { date: `2022-01-0${day}` } },
-//       data: { [streamName]: { date: `2022-01-0${day}` } },
-//     },
-//     pages,
-//   };
-// }
-
-// export class ConnectorBuilderRequestService extends AirbyteRequestService {
-//   public readStream(readParams: StreamReadRequestBody): Promise<StreamRead> {
-//     // TODO: uncomment this and remove mock responses once there is a real API to call
-//     // return readStream(readParams, this.requestOptions);
-//     console.log("------------");
-//     console.log(`Stream: ${readParams.stream}`);
-//     console.log(`Connector manifest:\n${JSON.stringify(readParams.manifest)}`);
-//     console.log(`Config:\n${JSON.stringify(readParams.config)}`);
-//     return new Promise((resolve) => setTimeout(resolve, 200)).then(() => {
-//       const slices = Array.from(Array(4).keys()).map((i) => mockSlice(readParams.stream, i + 1, 20, 20));
-
-//       return {
-//         logs: [
-//           { level: "INFO", message: `Syncing stream: ${readParams.stream}` },
-//           { level: "INFO", message: `Setting state of ${readParams.stream} to {'date': '2022-09-25'}` },
-//         ],
-//         slices,
-//       };
-//     });
-//   }
-
-//   public listStreams(listParams: StreamsListRequestBody): Promise<StreamsListRead> {
-//     // TODO: uncomment this and remove mock responses once there is a real API to call
-//     // return listStreams(listParams, this.requestOptions);
-//     console.log(`Received listStreams body: ${JSON.stringify(listParams)}`);
-//     return new Promise((resolve) => setTimeout(resolve, 200)).then(() => {
-//       return {
-//         streams: [
-//           {
-//             name: "disputes",
-//             url: "https://api.com/disputes",
-//           },
-//           {
-//             name: "transactions",
-//             url: "https://api.com/transactions",
-//           },
-//           {
-//             name: "users",
-//             url: "https://api.com/users",
-//           },
-//         ],
-//       };
-//     });
-//   }
-
 export class ConnectorBuilderRequestService extends AirbyteRequestService {
   public readStream(readParams: StreamReadRequestBody): Promise<StreamRead> {
-<<<<<<< HEAD
     return readStream(readParams, this.requestOptions);
   }
 
@@ -123,57 +21,5 @@
 
   public getManifestTemplate(): Promise<string> {
     return getManifestTemplate(this.requestOptions);
-=======
-    // TODO: uncomment this and remove mock responses once there is a real API to call
-    // return readStream(readParams, this.requestOptions);
-
-    return new Promise((resolve) => setTimeout(resolve, 200)).then(() => {
-      let slices: StreamReadSlicesItem[] = [];
-      switch (readParams.stream) {
-        case "disputes":
-          slices = [mockSlice(readParams.stream, 1, 1, 45)];
-          break;
-        case "transactions":
-          slices = [mockSlice(readParams.stream, 1, 13, 35)];
-          break;
-        case "users":
-          slices = Array.from(Array(4).keys()).map((i) => mockSlice(readParams.stream, i + 1, 20, 25));
-          break;
-      }
-
-      return {
-        logs: [
-          { level: "INFO", message: `Syncing stream: ${readParams.stream}` },
-          { level: "INFO", message: `Setting state of ${readParams.stream} to {'date': '2022-09-25'}` },
-        ],
-        slices,
-      };
-    });
-  }
-
-  public listStreams(listParams: StreamsListRequestBody): Promise<StreamsListRead> {
-    // TODO: uncomment this and remove mock responses once there is a real API to call
-    // return listStreams(listParams, this.requestOptions);
-    console.log(`Received listStreams body: ${JSON.stringify(listParams)}`);
-
-    return new Promise((resolve) => setTimeout(resolve, 200)).then(() => {
-      return {
-        streams: [
-          {
-            name: "disputes",
-            url: "https://api.com/disputes",
-          },
-          {
-            name: "transactions",
-            url: "https://api.com/transactions",
-          },
-          {
-            name: "users",
-            url: "https://api.com/users",
-          },
-        ],
-      };
-    });
->>>>>>> 45447a4f
   }
 }