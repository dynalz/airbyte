#
# Copyright (c) 2022 Airbyte, Inc., all rights reserved.
#

from __future__ import annotations

import importlib
from typing import Any, Callable, List, Literal, Mapping, Optional, Type, Union, get_args, get_origin, get_type_hints

from airbyte_cdk.sources.declarative.auth import DeclarativeOauth2Authenticator
from airbyte_cdk.sources.declarative.auth.declarative_authenticator import NoAuth
from airbyte_cdk.sources.declarative.auth.token import (
    ApiKeyAuthenticator,
    BasicHttpAuthenticator,
    BearerAuthenticator,
    SessionTokenAuthenticator,
)
from airbyte_cdk.sources.declarative.checks import CheckStream
from airbyte_cdk.sources.declarative.datetime import MinMaxDatetime
from airbyte_cdk.sources.declarative.declarative_stream import DeclarativeStream
from airbyte_cdk.sources.declarative.decoders import JsonDecoder
from airbyte_cdk.sources.declarative.extractors import DpathExtractor, RecordFilter, RecordSelector
from airbyte_cdk.sources.declarative.interpolation import InterpolatedString
from airbyte_cdk.sources.declarative.models.declarative_component_schema import AddedFieldDefinition as AddedFieldDefinitionModel
from airbyte_cdk.sources.declarative.models.declarative_component_schema import AddFields as AddFieldsModel
from airbyte_cdk.sources.declarative.models.declarative_component_schema import ApiKeyAuthenticator as ApiKeyAuthenticatorModel
from airbyte_cdk.sources.declarative.models.declarative_component_schema import BasicHttpAuthenticator as BasicHttpAuthenticatorModel
from airbyte_cdk.sources.declarative.models.declarative_component_schema import BearerAuthenticator as BearerAuthenticatorModel
from airbyte_cdk.sources.declarative.models.declarative_component_schema import (
    CartesianProductStreamSlicer as CartesianProductStreamSlicerModel,
)
from airbyte_cdk.sources.declarative.models.declarative_component_schema import CheckStream as CheckStreamModel
from airbyte_cdk.sources.declarative.models.declarative_component_schema import CompositeErrorHandler as CompositeErrorHandlerModel
from airbyte_cdk.sources.declarative.models.declarative_component_schema import ConstantBackoffStrategy as ConstantBackoffStrategyModel
from airbyte_cdk.sources.declarative.models.declarative_component_schema import CursorPagination as CursorPaginationModel
from airbyte_cdk.sources.declarative.models.declarative_component_schema import CustomAuthenticator as CustomAuthenticatorModel
from airbyte_cdk.sources.declarative.models.declarative_component_schema import CustomBackoffStrategy as CustomBackoffStrategyModel
from airbyte_cdk.sources.declarative.models.declarative_component_schema import CustomErrorHandler as CustomErrorHandlerModel
from airbyte_cdk.sources.declarative.models.declarative_component_schema import CustomPaginationStrategy as CustomPaginationStrategyModel
from airbyte_cdk.sources.declarative.models.declarative_component_schema import CustomRecordExtractor as CustomRecordExtractorModel
from airbyte_cdk.sources.declarative.models.declarative_component_schema import CustomRequester as CustomRequesterModel
from airbyte_cdk.sources.declarative.models.declarative_component_schema import CustomRetriever as CustomRetrieverModel
from airbyte_cdk.sources.declarative.models.declarative_component_schema import CustomStreamSlicer as CustomStreamSlicerModel
from airbyte_cdk.sources.declarative.models.declarative_component_schema import CustomTransformation as CustomTransformationModel
from airbyte_cdk.sources.declarative.models.declarative_component_schema import DatetimeStreamSlicer as DatetimeStreamSlicerModel
from airbyte_cdk.sources.declarative.models.declarative_component_schema import DeclarativeStream as DeclarativeStreamModel
from airbyte_cdk.sources.declarative.models.declarative_component_schema import DefaultErrorHandler as DefaultErrorHandlerModel
from airbyte_cdk.sources.declarative.models.declarative_component_schema import DefaultPaginator as DefaultPaginatorModel
from airbyte_cdk.sources.declarative.models.declarative_component_schema import DpathExtractor as DpathExtractorModel
from airbyte_cdk.sources.declarative.models.declarative_component_schema import (
    ExponentialBackoffStrategy as ExponentialBackoffStrategyModel,
)
from airbyte_cdk.sources.declarative.models.declarative_component_schema import HttpRequester as HttpRequesterModel
from airbyte_cdk.sources.declarative.models.declarative_component_schema import HttpResponseFilter as HttpResponseFilterModel
from airbyte_cdk.sources.declarative.models.declarative_component_schema import InlineSchemaLoader as InlineSchemaLoaderModel
from airbyte_cdk.sources.declarative.models.declarative_component_schema import JsonDecoder as JsonDecoderModel
from airbyte_cdk.sources.declarative.models.declarative_component_schema import JsonFileSchemaLoader as JsonFileSchemaLoaderModel
from airbyte_cdk.sources.declarative.models.declarative_component_schema import ListStreamSlicer as ListStreamSlicerModel
from airbyte_cdk.sources.declarative.models.declarative_component_schema import MinMaxDatetime as MinMaxDatetimeModel
from airbyte_cdk.sources.declarative.models.declarative_component_schema import NoAuth as NoAuthModel
from airbyte_cdk.sources.declarative.models.declarative_component_schema import NoPagination as NoPaginationModel
from airbyte_cdk.sources.declarative.models.declarative_component_schema import OAuthAuthenticator as OAuthAuthenticatorModel
from airbyte_cdk.sources.declarative.models.declarative_component_schema import OffsetIncrement as OffsetIncrementModel
from airbyte_cdk.sources.declarative.models.declarative_component_schema import PageIncrement as PageIncrementModel
from airbyte_cdk.sources.declarative.models.declarative_component_schema import ParentStreamConfig as ParentStreamConfigModel
from airbyte_cdk.sources.declarative.models.declarative_component_schema import RecordFilter as RecordFilterModel
from airbyte_cdk.sources.declarative.models.declarative_component_schema import RecordSelector as RecordSelectorModel
from airbyte_cdk.sources.declarative.models.declarative_component_schema import RemoveFields as RemoveFieldsModel
from airbyte_cdk.sources.declarative.models.declarative_component_schema import RequestOption as RequestOptionModel
from airbyte_cdk.sources.declarative.models.declarative_component_schema import SessionTokenAuthenticator as SessionTokenAuthenticatorModel
from airbyte_cdk.sources.declarative.models.declarative_component_schema import SimpleRetriever as SimpleRetrieverModel
from airbyte_cdk.sources.declarative.models.declarative_component_schema import SingleSlice as SingleSliceModel
from airbyte_cdk.sources.declarative.models.declarative_component_schema import Spec as SpecModel
from airbyte_cdk.sources.declarative.models.declarative_component_schema import SubstreamSlicer as SubstreamSlicerModel
from airbyte_cdk.sources.declarative.models.declarative_component_schema import WaitTimeFromHeader as WaitTimeFromHeaderModel
from airbyte_cdk.sources.declarative.models.declarative_component_schema import WaitUntilTimeFromHeader as WaitUntilTimeFromHeaderModel
from airbyte_cdk.sources.declarative.requesters import HttpRequester, RequestOption
from airbyte_cdk.sources.declarative.requesters.error_handlers import CompositeErrorHandler, DefaultErrorHandler, HttpResponseFilter
from airbyte_cdk.sources.declarative.requesters.error_handlers.backoff_strategies import (
    ConstantBackoffStrategy,
    ExponentialBackoffStrategy,
    WaitTimeFromHeaderBackoffStrategy,
    WaitUntilTimeFromHeaderBackoffStrategy,
)
from airbyte_cdk.sources.declarative.requesters.error_handlers.response_action import ResponseAction
from airbyte_cdk.sources.declarative.requesters.paginators import DefaultPaginator, NoPagination, PaginatorTestReadDecorator
from airbyte_cdk.sources.declarative.requesters.paginators.strategies import CursorPaginationStrategy, OffsetIncrement, PageIncrement
from airbyte_cdk.sources.declarative.requesters.request_option import RequestOptionType
from airbyte_cdk.sources.declarative.requesters.request_options import InterpolatedRequestOptionsProvider
from airbyte_cdk.sources.declarative.retrievers import SimpleRetriever, SimpleRetrieverTestReadDecorator
from airbyte_cdk.sources.declarative.schema import DefaultSchemaLoader, InlineSchemaLoader, JsonFileSchemaLoader
from airbyte_cdk.sources.declarative.spec import Spec
from airbyte_cdk.sources.declarative.stream_slicers import (
    CartesianProductStreamSlicer,
    DatetimeStreamSlicer,
    ListStreamSlicer,
    SingleSlice,
    SubstreamSlicer,
)
from airbyte_cdk.sources.declarative.stream_slicers.substream_slicer import ParentStreamConfig
from airbyte_cdk.sources.declarative.transformations import AddFields, RemoveFields
from airbyte_cdk.sources.declarative.transformations.add_fields import AddedFieldDefinition
from airbyte_cdk.sources.declarative.types import Config
from pydantic import BaseModel

ComponentDefinition: Union[Literal, Mapping, List]


DEFAULT_BACKOFF_STRATEGY = ExponentialBackoffStrategy


class ModelToComponentFactory:
    def __init__(self, limit_pages_fetched_per_slice: int = None, limit_slices_fetched: int = None):
        self._init_mappings()
        self._limit_pages_fetched_per_slice = limit_pages_fetched_per_slice
        self._limit_slices_fetched = limit_slices_fetched

    def _init_mappings(self):
        self.PYDANTIC_MODEL_TO_CONSTRUCTOR: [Type[BaseModel], Callable] = {
            AddedFieldDefinitionModel: self.create_added_field_definition,
            AddFieldsModel: self.create_add_fields,
            ApiKeyAuthenticatorModel: self.create_api_key_authenticator,
            BasicHttpAuthenticatorModel: self.create_basic_http_authenticator,
            BearerAuthenticatorModel: self.create_bearer_authenticator,
            CheckStreamModel: self.create_check_stream,
            CartesianProductStreamSlicerModel: self.create_cartesian_product_slicer,
            CompositeErrorHandlerModel: self.create_composite_error_handler,
            ConstantBackoffStrategyModel: self.create_constant_backoff_strategy,
            CursorPaginationModel: self.create_cursor_pagination,
            CustomAuthenticatorModel: self.create_custom_component,
            CustomBackoffStrategyModel: self.create_custom_component,
            CustomErrorHandlerModel: self.create_custom_component,
            CustomRecordExtractorModel: self.create_custom_component,
            CustomRequesterModel: self.create_custom_component,
            CustomRetrieverModel: self.create_custom_component,
            CustomPaginationStrategyModel: self.create_custom_component,
            CustomStreamSlicerModel: self.create_custom_component,
            CustomTransformationModel: self.create_custom_component,
            DatetimeStreamSlicerModel: self.create_datetime_stream_slicer,
            DeclarativeStreamModel: self.create_declarative_stream,
            DefaultErrorHandlerModel: self.create_default_error_handler,
            DefaultPaginatorModel: self.create_default_paginator,
            DpathExtractorModel: self.create_dpath_extractor,
            ExponentialBackoffStrategyModel: self.create_exponential_backoff_strategy,
            HttpRequesterModel: self.create_http_requester,
            HttpResponseFilterModel: self.create_http_response_filter,
            InlineSchemaLoaderModel: self.create_inline_schema_loader,
            JsonDecoderModel: self.create_json_decoder,
            JsonFileSchemaLoaderModel: self.create_json_file_schema_loader,
            ListStreamSlicerModel: self.create_list_stream_slicer,
            MinMaxDatetimeModel: self.create_min_max_datetime,
            NoAuthModel: self.create_no_auth,
            NoPaginationModel: self.create_no_pagination,
            OAuthAuthenticatorModel: self.create_oauth_authenticator,
            OffsetIncrementModel: self.create_offset_increment,
            PageIncrementModel: self.create_page_increment,
            ParentStreamConfigModel: self.create_parent_stream_config,
            RecordFilterModel: self.create_record_filter,
            RecordSelectorModel: self.create_record_selector,
            RemoveFieldsModel: self.create_remove_fields,
            RequestOptionModel: self.create_request_option,
            SessionTokenAuthenticatorModel: self.create_session_token_authenticator,
            SimpleRetrieverModel: self.create_simple_retriever,
            SingleSliceModel: self.create_single_slice,
            SpecModel: self.create_spec,
            SubstreamSlicerModel: self.create_substream_slicer,
            WaitTimeFromHeaderModel: self.create_wait_time_from_header,
            WaitUntilTimeFromHeaderModel: self.create_wait_until_time_from_header,
        }

        # Needed for the case where we need to perform a second parse on the fields of a custom component
        self.TYPE_NAME_TO_MODEL = {cls.__name__: cls for cls in self.PYDANTIC_MODEL_TO_CONSTRUCTOR}

    def create_component(self, model_type: Type[BaseModel], component_definition: ComponentDefinition, config: Config, **kwargs) -> type:
        """
        Takes a given Pydantic model type and Mapping representing a component definition and creates a declarative component and
        subcomponents which will be used at runtime. This is done by first parsing the mapping into a Pydantic model and then creating
        creating declarative components from that model.

        :param model_type: The type of declarative component that is being initialized
        :param component_definition: The mapping that represents a declarative component
        :param config: The connector config that is provided by the customer
        :return: The declarative component to be used at runtime
        """

        component_type = component_definition.get("type")
        if component_definition.get("type") != model_type.__name__:
            raise ValueError(f"Expected manifest component of type {model_type.__name__}, but received {component_type} instead")

        declarative_component_model = model_type.parse_obj(component_definition)

        if not isinstance(declarative_component_model, model_type):
            raise ValueError(f"Expected {model_type.__name__} component, but received {declarative_component_model.__class__.__name__}")

        return self._create_component_from_model(model=declarative_component_model, config=config, **kwargs)

    def _create_component_from_model(self, model: BaseModel, config: Config, **kwargs) -> Any:
        if model.__class__ not in self.PYDANTIC_MODEL_TO_CONSTRUCTOR:
            raise ValueError(f"{model.__class__} with attributes {model} is not a valid component type")
        component_constructor = self.PYDANTIC_MODEL_TO_CONSTRUCTOR.get(model.__class__)
        return component_constructor(model=model, config=config, **kwargs)

    @staticmethod
    def create_added_field_definition(model: AddedFieldDefinitionModel, config: Config, **kwargs) -> AddedFieldDefinition:
        interpolated_value = InterpolatedString.create(model.value, parameters=model.parameters)
        return AddedFieldDefinition(path=model.path, value=interpolated_value, parameters=model.parameters)

    def create_add_fields(self, model: AddFieldsModel, config: Config, **kwargs) -> AddFields:
        added_field_definitions = [
            self._create_component_from_model(model=added_field_definition_model, config=config)
            for added_field_definition_model in model.fields
        ]
        return AddFields(fields=added_field_definitions, parameters=model.parameters)

    @staticmethod
    def create_api_key_authenticator(model: ApiKeyAuthenticatorModel, config: Config, **kwargs) -> ApiKeyAuthenticator:
        return ApiKeyAuthenticator(api_token=model.api_token, header=model.header, config=config, parameters=model.parameters)

    @staticmethod
    def create_basic_http_authenticator(model: BasicHttpAuthenticatorModel, config: Config, **kwargs) -> BasicHttpAuthenticator:
        return BasicHttpAuthenticator(password=model.password, username=model.username, config=config, parameters=model.parameters)

    @staticmethod
    def create_bearer_authenticator(model: BearerAuthenticatorModel, config: Config, **kwargs) -> BearerAuthenticator:
        return BearerAuthenticator(
            api_token=model.api_token,
            config=config,
            parameters=model.parameters,
        )

    def create_cartesian_product_slicer(
        self, model: CartesianProductStreamSlicerModel, config: Config, **kwargs
    ) -> CartesianProductStreamSlicer:
        stream_slicers = [
            self._create_component_from_model(model=stream_slicer_model, config=config) for stream_slicer_model in model.stream_slicers
        ]
        return CartesianProductStreamSlicer(stream_slicers=stream_slicers, parameters=model.parameters)

    @staticmethod
    def create_check_stream(model: CheckStreamModel, config: Config, **kwargs):
        return CheckStream(stream_names=model.stream_names, parameters={})

    def create_composite_error_handler(self, model: CompositeErrorHandlerModel, config: Config, **kwargs) -> CompositeErrorHandler:
        error_handlers = [
            self._create_component_from_model(model=error_handler_model, config=config) for error_handler_model in model.error_handlers
        ]
        return CompositeErrorHandler(error_handlers=error_handlers, parameters=model.parameters)

    @staticmethod
    def create_constant_backoff_strategy(model: ConstantBackoffStrategyModel, config: Config, **kwargs) -> ConstantBackoffStrategy:
        return ConstantBackoffStrategy(
            backoff_time_in_seconds=model.backoff_time_in_seconds,
            config=config,
            parameters=model.parameters,
        )

    def create_cursor_pagination(self, model: CursorPaginationModel, config: Config, **kwargs) -> CursorPaginationStrategy:
        if model.decoder:
            decoder = self._create_component_from_model(model=model.decoder, config=config)
        else:
            decoder = JsonDecoder(parameters=model.parameters)

        return CursorPaginationStrategy(
            cursor_value=model.cursor_value,
            decoder=decoder,
            page_size=model.page_size,
            stop_condition=model.stop_condition,
            config=config,
            parameters=model.parameters,
        )

    def create_custom_component(self, model, config: Config, **kwargs) -> type:
        """
        Generically creates a custom component based on the model type and a class_name reference to the custom Python class being
        instantiated. Only the model's additional properties that match the custom class definition are passed to the constructor
        :param model: The Pydantic model of the custom component being created
        :param config: The custom defined connector config
        :return: The declarative component built from the Pydantic model to be used at runtime
        """

        custom_component_class = self._get_class_from_fully_qualified_class_name(model.class_name)
        component_fields = get_type_hints(custom_component_class)
        model_args = model.dict()
        model_args["config"] = config

        # Pydantic is unable to parse a custom component's fields that are subcomponents into models because their fields and types are not
        # defined in the schema. The fields and types are defined within the Python class implementation. Pydantic can only parse down to
        # the custom component and this code performs a second parse to convert the sub-fields first into models, then declarative components
        for model_field, model_value in model_args.items():
            # If a custom component field doesn't have a type set, we try to use the type hints to infer the type
            if isinstance(model_value, dict) and "type" not in model_value and model_field in component_fields:
                derived_type = self._derive_component_type_from_type_hints(component_fields.get(model_field))
                if derived_type:
                    model_value["type"] = derived_type

            if self._is_component(model_value):
                model_args[model_field] = self._create_nested_component(model, model_field, model_value, config)
            elif isinstance(model_value, list):
                vals = []
                for v in model_value:
                    if isinstance(v, dict) and "type" not in v and model_field in component_fields:
                        derived_type = self._derive_component_type_from_type_hints(component_fields.get(model_field))
                        if derived_type:
                            v["type"] = derived_type
                    if self._is_component(v):
                        vals.append(self._create_nested_component(model, model_field, v, config))
                    else:
                        vals.append(v)
                model_args[model_field] = vals

        kwargs = {class_field: model_args[class_field] for class_field in component_fields.keys() if class_field in model_args}
        return custom_component_class(**kwargs)

    @staticmethod
    def _get_class_from_fully_qualified_class_name(class_name: str) -> type:
        split = class_name.split(".")
        module = ".".join(split[:-1])
        class_name = split[-1]
        return getattr(importlib.import_module(module), class_name)

    @staticmethod
    def _derive_component_type_from_type_hints(field_type: str) -> Optional[str]:
        interface = field_type
        while True:
            origin = get_origin(interface)
            if origin:
                # Unnest types until we reach the raw type
                # List[T] -> T
                # Optional[List[T]] -> T
                args = get_args(interface)
                interface = args[0]
            else:
                break
        if isinstance(interface, type) and not ModelToComponentFactory.is_builtin_type(interface):
            return interface.__name__
        return None

    @staticmethod
    def is_builtin_type(cls) -> bool:
        if not cls:
            return False
        return cls.__module__ == "builtins"

    def _create_nested_component(self, model, model_field: str, model_value: Any, config: Config) -> Any:
        type_name = model_value.get("type", None)
        if not type_name:
            # If no type is specified, we can assume this is a dictionary object which can be returned instead of a subcomponent
            return model_value

        model_type = self.TYPE_NAME_TO_MODEL.get(type_name, None)
        if model_type:
            parsed_model = model_type.parse_obj(model_value)
            return self._create_component_from_model(model=parsed_model, config=config)
        else:
            raise ValueError(
                f"Error creating custom component {model.class_name}. Subcomponent creation has not been implemented for '{type_name}'"
            )

    @staticmethod
    def _is_component(model_value: Any) -> bool:
        return isinstance(model_value, dict) and model_value.get("type")

    def create_datetime_stream_slicer(self, model: DatetimeStreamSlicerModel, config: Config, **kwargs) -> DatetimeStreamSlicer:
        start_datetime = (
            model.start_datetime if isinstance(model.start_datetime, str) else self.create_min_max_datetime(model.start_datetime, config)
        )
        end_datetime = (
            model.end_datetime if isinstance(model.end_datetime, str) else self.create_min_max_datetime(model.end_datetime, config)
        )

        end_time_option = (
            RequestOption(
                inject_into=RequestOptionType(model.end_time_option.inject_into.value),
                field_name=model.end_time_option.field_name,
                parameters=model.parameters,
            )
            if model.end_time_option
            else None
        )
        start_time_option = (
            RequestOption(
                inject_into=RequestOptionType(model.start_time_option.inject_into.value),
                field_name=model.start_time_option.field_name,
                parameters=model.parameters,
            )
            if model.start_time_option
            else None
        )

        return DatetimeStreamSlicer(
            cursor_field=model.cursor_field,
            cursor_granularity=model.cursor_granularity,
            datetime_format=model.datetime_format,
            end_datetime=end_datetime,
            start_datetime=start_datetime,
            step=model.step,
            end_time_option=end_time_option,
            lookback_window=model.lookback_window,
            start_time_option=start_time_option,
            stream_state_field_end=model.stream_state_field_end,
            stream_state_field_start=model.stream_state_field_start,
            config=config,
            parameters=model.parameters,
        )

    def create_declarative_stream(self, model: DeclarativeStreamModel, config: Config, **kwargs) -> DeclarativeStream:
        retriever = self._create_component_from_model(model=model.retriever, config=config)

        cursor_field = self._get_cursor_field_from_stream_slicer(model)

        if model.schema_loader:
            schema_loader = self._create_component_from_model(model=model.schema_loader, config=config)
        else:
            options = model.parameters or {}
            if "name" not in options:
                options["name"] = model.name
            schema_loader = DefaultSchemaLoader(config=config, parameters=options)

        transformations = []
        if model.transformations:
            for transformation_model in model.transformations:
                transformations.append(self._create_component_from_model(model=transformation_model, config=config))
        return DeclarativeStream(
            name=model.name,
            primary_key=model.primary_key,
            retriever=retriever,
            schema_loader=schema_loader,
            stream_cursor_field=cursor_field or [],
            transformations=transformations,
            config=config,
            parameters={},
        )

    @staticmethod
    def _get_cursor_field_from_stream_slicer(model: DeclarativeStreamModel) -> Optional[Union[str, List[str]]]:
        if not model.retriever or not model.retriever.stream_slicer:
            return None
        elif hasattr(model.retriever.stream_slicer, "cursor_field"):
            return model.retriever.stream_slicer.cursor_field
        elif isinstance(model.retriever.stream_slicer, CartesianProductStreamSlicerModel):
            # TODO: Remove once we redesign stream slicers
            # This condition is a temporary hack to derive the cursor_field for streams that use a CartesianProductStreamSlicer that
            # contains at least one cursor_field implying that it is an incremental stream. We have an upcoming PR that aims to decouple
            # incremental and iteration concepts and once we support that, we can remove this logic and reference the cursor field stored
            # in model.incremental_sync.cursor_field.
            for slicer in model.retriever.stream_slicer.stream_slicers:
                if hasattr(slicer, "cursor_field"):
                    return slicer.cursor_field
        elif isinstance(model.retriever.stream_slicer, dict) and "stream_slicers" in model.retriever.stream_slicer:
            # TODO: Remove once we redesign stream slicers
            # Similar to the above. This covers the case for CustomStreamSlicer whose model will be in the form of dictionaries instead
            # of Pydantic fields. Hence why we need to handle this temporary hack a little differently
            for slicer in model.retriever.stream_slicer["stream_slicers"]:
                if "cursor_field" in slicer:
                    return slicer.get("cursor_field")
        else:
            return None

    def create_default_error_handler(self, model: DefaultErrorHandlerModel, config: Config, **kwargs) -> DefaultErrorHandler:
        backoff_strategies = []
        if model.backoff_strategies:
            for backoff_strategy_model in model.backoff_strategies:
                backoff_strategies.append(self._create_component_from_model(model=backoff_strategy_model, config=config))
        else:
            backoff_strategies.append(DEFAULT_BACKOFF_STRATEGY(config=config, parameters=model.parameters))

        response_filters = []
        if model.response_filters:
            for response_filter_model in model.response_filters:
                response_filters.append(self._create_component_from_model(model=response_filter_model, config=config))
        else:
            response_filters.append(
                HttpResponseFilter(
                    ResponseAction.RETRY, http_codes=HttpResponseFilter.DEFAULT_RETRIABLE_ERRORS, config=config, parameters=model.parameters
                )
            )
            response_filters.append(HttpResponseFilter(ResponseAction.IGNORE, config=config, parameters=model.parameters))

        return DefaultErrorHandler(
            backoff_strategies=backoff_strategies,
            max_retries=model.max_retries,
            response_filters=response_filters,
            config=config,
            parameters=model.parameters,
        )

    def create_default_paginator(self, model: DefaultPaginatorModel, config: Config, *, url_base: str) -> DefaultPaginator:
        decoder = self._create_component_from_model(model=model.decoder, config=config) if model.decoder else JsonDecoder(parameters={})
        page_size_option = (
            self._create_component_from_model(model=model.page_size_option, config=config) if model.page_size_option else None
        )
        page_token_option = (
            self._create_component_from_model(model=model.page_token_option, config=config) if model.page_token_option else None
        )
        pagination_strategy = self._create_component_from_model(model=model.pagination_strategy, config=config)

        paginator = DefaultPaginator(
            decoder=decoder,
            page_size_option=page_size_option,
            page_token_option=page_token_option,
            pagination_strategy=pagination_strategy,
            url_base=url_base,
            config=config,
            parameters=model.parameters,
        )
        if self._limit_pages_fetched_per_slice:
            return PaginatorTestReadDecorator(paginator, self._limit_pages_fetched_per_slice)
        return paginator

    def create_dpath_extractor(self, model: DpathExtractorModel, config: Config, **kwargs) -> DpathExtractor:
        decoder = self._create_component_from_model(model.decoder, config=config) if model.decoder else JsonDecoder(parameters={})
        return DpathExtractor(decoder=decoder, field_path=model.field_path, config=config, parameters=model.parameters)

    @staticmethod
    def create_exponential_backoff_strategy(model: ExponentialBackoffStrategyModel, config: Config) -> ExponentialBackoffStrategy:
        return ExponentialBackoffStrategy(factor=model.factor, parameters=model.parameters, config=config)

    def create_http_requester(self, model: HttpRequesterModel, config: Config, **kwargs) -> HttpRequester:
        authenticator = self._create_component_from_model(model=model.authenticator, config=config) if model.authenticator else None
        error_handler = (
            self._create_component_from_model(model=model.error_handler, config=config)
            if model.error_handler
            else DefaultErrorHandler(backoff_strategies=[], response_filters=[], config=config, parameters=model.parameters)
        )

        request_options_provider = InterpolatedRequestOptionsProvider(
            request_body_data=model.request_body_data,
            request_body_json=model.request_body_json,
            request_headers=model.request_headers,
            request_parameters=model.request_parameters,
            config=config,
            parameters=model.parameters,
        )

        return HttpRequester(
            name=model.name,
            url_base=model.url_base,
            path=model.path,
            authenticator=authenticator,
            error_handler=error_handler,
            http_method=model.http_method,
            request_options_provider=request_options_provider,
            config=config,
            parameters=model.parameters,
        )

    @staticmethod
    def create_http_response_filter(model: HttpResponseFilterModel, config: Config, **kwargs) -> HttpResponseFilter:
        action = ResponseAction(model.action.value)
        http_codes = (
            set(model.http_codes) if model.http_codes else set()
        )  # JSON schema notation has no set data type. The schema enforces an array of unique elements

        return HttpResponseFilter(
            action=action,
            error_message=model.error_message or "",
            error_message_contains=model.error_message_contains,
            http_codes=http_codes,
            predicate=model.predicate or "",
            config=config,
            parameters=model.parameters,
        )

    @staticmethod
    def create_inline_schema_loader(model: InlineSchemaLoaderModel, config: Config, **kwargs) -> InlineSchemaLoader:
        return InlineSchemaLoader(schema=model.schema_, parameters={})

    @staticmethod
    def create_json_decoder(model: JsonDecoderModel, config: Config, **kwargs) -> JsonDecoder:
        return JsonDecoder(parameters={})

    @staticmethod
    def create_json_file_schema_loader(model: JsonFileSchemaLoaderModel, config: Config, **kwargs) -> JsonFileSchemaLoader:
        return JsonFileSchemaLoader(file_path=model.file_path, config=config, parameters=model.parameters)

    @staticmethod
    def create_list_stream_slicer(model: ListStreamSlicerModel, config: Config, **kwargs) -> ListStreamSlicer:
        request_option = (
            RequestOption(
                inject_into=RequestOptionType(model.request_option.inject_into.value),
                field_name=model.request_option.field_name,
                parameters=model.parameters,
            )
            if model.request_option
            else None
        )
        return ListStreamSlicer(
            cursor_field=model.cursor_field,
            request_option=request_option,
            slice_values=model.slice_values,
            config=config,
            parameters=model.parameters,
        )

    @staticmethod
    def create_min_max_datetime(model: MinMaxDatetimeModel, config: Config, **kwargs) -> MinMaxDatetime:
        return MinMaxDatetime(
            datetime=model.datetime,
            datetime_format=model.datetime_format,
            max_datetime=model.max_datetime,
            min_datetime=model.min_datetime,
            parameters=model.parameters,
        )

    @staticmethod
    def create_no_auth(model: NoAuthModel, config: Config, **kwargs) -> NoAuth:
        return NoAuth(parameters=model.parameters)

    @staticmethod
    def create_no_pagination(model: NoPaginationModel, config: Config, **kwargs) -> NoPagination:
        return NoPagination(parameters={})

    @staticmethod
    def create_oauth_authenticator(model: OAuthAuthenticatorModel, config: Config, **kwargs) -> DeclarativeOauth2Authenticator:
        return DeclarativeOauth2Authenticator(
            access_token_name=model.access_token_name,
            client_id=model.client_id,
            client_secret=model.client_secret,
            expires_in_name=model.expires_in_name,
            grant_type=model.grant_type,
            refresh_request_body=model.refresh_request_body,
            refresh_token=model.refresh_token,
            scopes=model.scopes,
            token_expiry_date=model.token_expiry_date,
            token_expiry_date_format=model.token_expiry_date_format,
            token_refresh_endpoint=model.token_refresh_endpoint,
            config=config,
            parameters=model.parameters,
        )

    @staticmethod
    def create_offset_increment(model: OffsetIncrementModel, config: Config, **kwargs) -> OffsetIncrement:
        return OffsetIncrement(page_size=model.page_size, config=config, parameters=model.parameters)

    @staticmethod
    def create_page_increment(model: PageIncrementModel, config: Config, **kwargs) -> PageIncrement:
        return PageIncrement(page_size=model.page_size, start_from_page=model.start_from_page, parameters=model.parameters)

    def create_parent_stream_config(self, model: ParentStreamConfigModel, config: Config, **kwargs) -> ParentStreamConfig:
        declarative_stream = self._create_component_from_model(model.stream, config=config)
        request_option = self._create_component_from_model(model.request_option, config=config) if model.request_option else None
        return ParentStreamConfig(
            parent_key=model.parent_key,
            request_option=request_option,
            stream=declarative_stream,
            stream_slice_field=model.stream_slice_field,
<<<<<<< HEAD
            parameters=model.parameters,
=======
            config=config,
            options=model.options,
>>>>>>> 0cbf1211
        )

    @staticmethod
    def create_record_filter(model: RecordFilterModel, config: Config, **kwargs) -> RecordFilter:
        return RecordFilter(condition=model.condition, config=config, parameters=model.parameters)

    @staticmethod
    def create_request_option(model: RequestOptionModel, config: Config, **kwargs) -> RequestOption:
        inject_into = RequestOptionType(model.inject_into.value)
        return RequestOption(field_name=model.field_name, inject_into=inject_into, parameters={})

    def create_record_selector(self, model: RecordSelectorModel, config: Config, **kwargs) -> RecordSelector:
        extractor = self._create_component_from_model(model=model.extractor, config=config)
        record_filter = self._create_component_from_model(model.record_filter, config=config) if model.record_filter else None

        return RecordSelector(extractor=extractor, record_filter=record_filter, parameters=model.parameters)

    @staticmethod
    def create_remove_fields(model: RemoveFieldsModel, config: Config, **kwargs) -> RemoveFields:
        return RemoveFields(field_pointers=model.field_pointers, parameters={})

    @staticmethod
    def create_session_token_authenticator(model: SessionTokenAuthenticatorModel, config: Config, **kwargs) -> SessionTokenAuthenticator:
        return SessionTokenAuthenticator(
            api_url=model.api_url,
            header=model.header,
            login_url=model.login_url,
            password=model.password,
            session_token=model.session_token,
            session_token_response_key=model.session_token_response_key,
            username=model.username,
            validate_session_url=model.validate_session_url,
            config=config,
            parameters=model.parameters,
        )

    def create_simple_retriever(self, model: SimpleRetrieverModel, config: Config, **kwargs) -> SimpleRetriever:
        requester = self._create_component_from_model(model=model.requester, config=config)
        record_selector = self._create_component_from_model(model=model.record_selector, config=config)
        url_base = model.requester.url_base if hasattr(model.requester, "url_base") else requester.get_url_base()
        paginator = (
            self._create_component_from_model(model=model.paginator, config=config, url_base=url_base)
            if model.paginator
            else NoPagination(parameters={})
        )
        stream_slicer = (
            self._create_component_from_model(model=model.stream_slicer, config=config)
            if model.stream_slicer
            else SingleSlice(parameters={})
        )

        if self._limit_slices_fetched:
            return SimpleRetrieverTestReadDecorator(
                name=model.name,
                paginator=paginator,
                primary_key=model.primary_key.__root__ if model.primary_key else None,
                requester=requester,
                record_selector=record_selector,
                stream_slicer=stream_slicer,
                config=config,
                maximum_number_of_slices=self._limit_slices_fetched,
                parameters=model.parameters,
            )
        return SimpleRetriever(
            name=model.name,
            paginator=paginator,
            primary_key=model.primary_key.__root__ if model.primary_key else None,
            requester=requester,
            record_selector=record_selector,
            stream_slicer=stream_slicer,
            config=config,
            parameters=model.parameters,
        )

    @staticmethod
    def create_single_slice(model: SingleSliceModel, config: Config, **kwargs) -> SingleSlice:
        return SingleSlice(parameters={})

    @staticmethod
    def create_spec(model: SpecModel, config: Config, **kwargs) -> Spec:
        return Spec(connection_specification=model.connection_specification, documentation_url=model.documentation_url, parameters={})

    def create_substream_slicer(self, model: SubstreamSlicerModel, config: Config, **kwargs) -> SubstreamSlicer:
        parent_stream_configs = []
        if model.parent_stream_configs:
            parent_stream_configs.extend(
                [
                    self._create_component_from_model(model=parent_stream_config, config=config)
                    for parent_stream_config in model.parent_stream_configs
                ]
            )

<<<<<<< HEAD
        return SubstreamSlicer(parent_stream_configs=parent_stream_configs, parameters=model.parameters)
=======
        return SubstreamSlicer(parent_stream_configs=parent_stream_configs, options=model.options, config=config)
>>>>>>> 0cbf1211

    @staticmethod
    def create_wait_time_from_header(model: WaitTimeFromHeaderModel, config: Config, **kwargs) -> WaitTimeFromHeaderBackoffStrategy:
        return WaitTimeFromHeaderBackoffStrategy(header=model.header, parameters=model.parameters, config=config, regex=model.regex)

    @staticmethod
    def create_wait_until_time_from_header(
        model: WaitUntilTimeFromHeaderModel, config: Config, **kwargs
    ) -> WaitUntilTimeFromHeaderBackoffStrategy:
        return WaitUntilTimeFromHeaderBackoffStrategy(
            header=model.header, parameters=model.parameters, config=config, min_wait=model.min_wait, regex=model.regex
        )<|MERGE_RESOLUTION|>--- conflicted
+++ resolved
@@ -644,12 +644,8 @@
             request_option=request_option,
             stream=declarative_stream,
             stream_slice_field=model.stream_slice_field,
-<<<<<<< HEAD
-            parameters=model.parameters,
-=======
-            config=config,
-            options=model.options,
->>>>>>> 0cbf1211
+            config=config,
+            parameters=model.parameters,
         )
 
     @staticmethod
@@ -742,11 +738,7 @@
                 ]
             )
 
-<<<<<<< HEAD
-        return SubstreamSlicer(parent_stream_configs=parent_stream_configs, parameters=model.parameters)
-=======
-        return SubstreamSlicer(parent_stream_configs=parent_stream_configs, options=model.options, config=config)
->>>>>>> 0cbf1211
+        return SubstreamSlicer(parent_stream_configs=parent_stream_configs, parameters=model.parameters, config=config)
 
     @staticmethod
     def create_wait_time_from_header(model: WaitTimeFromHeaderModel, config: Config, **kwargs) -> WaitTimeFromHeaderBackoffStrategy:
