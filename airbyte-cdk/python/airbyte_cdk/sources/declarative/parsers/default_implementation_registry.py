--- conflicted
+++ resolved
@@ -24,10 +24,7 @@
 from airbyte_cdk.sources.declarative.requesters.request_options.interpolated_request_options_provider import (
     InterpolatedRequestOptionsProvider,
 )
-<<<<<<< HEAD
-=======
 from airbyte_cdk.sources.declarative.requesters.request_options.request_options_provider import RequestOptionsProvider
->>>>>>> 2dc47592
 from airbyte_cdk.sources.declarative.requesters.requester import Requester
 from airbyte_cdk.sources.declarative.retrievers.retriever import Retriever
 from airbyte_cdk.sources.declarative.retrievers.simple_retriever import SimpleRetriever
@@ -40,22 +37,22 @@
 from airbyte_cdk.sources.streams.core import Stream
 
 DEFAULT_IMPLEMENTATIONS_REGISTRY: Mapping[Type, Type] = {
+    ConnectionChecker: CheckStream,
+    Decoder: JsonDecoder,
+    ErrorHandler: DefaultErrorHandler,
+    HttpResponseFilter: HttpResponseFilter,
+    HttpSelector: RecordSelector,
+    InterpolatedBoolean: InterpolatedBoolean,
+    InterpolatedRequestOptionsProvider: InterpolatedRequestOptionsProvider,
+    InterpolatedString: InterpolatedString,
+    MinMaxDatetime: MinMaxDatetime,
+    Paginator: NoPagination,
+    RequestOption: RequestOption,
+    RequestOptionsProvider: InterpolatedRequestOptionsProvider,
     Requester: HttpRequester,
     Retriever: SimpleRetriever,
     SchemaLoader: JsonSchema,
-    HttpSelector: RecordSelector,
-    ConnectionChecker: CheckStream,
-    ErrorHandler: DefaultErrorHandler,
-    Decoder: JsonDecoder,
     State: DictState,
+    Stream: DeclarativeStream,
     StreamSlicer: SingleSlice,
-    RequestOptionsProvider: InterpolatedRequestOptionsProvider,
-    Paginator: NoPagination,
-    HttpResponseFilter: HttpResponseFilter,
-    Stream: DeclarativeStream,
-    RequestOption: RequestOption,
-    InterpolatedRequestOptionsProvider: InterpolatedRequestOptionsProvider,
-    MinMaxDatetime: MinMaxDatetime,
-    InterpolatedBoolean: InterpolatedBoolean,
-    InterpolatedString: InterpolatedString,
 }