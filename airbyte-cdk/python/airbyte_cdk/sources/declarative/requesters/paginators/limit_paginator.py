--- conflicted
+++ resolved
@@ -109,24 +109,10 @@
         else:
             return None
 
-<<<<<<< HEAD
-    def _create_request_options_provider(self, limit_value, limit_option: RequestOption):
-        if limit_option.pass_by == RequestOptionType.path:
-            raise ValueError("Limit parameter cannot be a path")
-        elif limit_option.pass_by == RequestOptionType.request_parameter:
-            return InterpolatedRequestOptionsProvider(request_parameters={limit_option.field_name: limit_value}, config=self._config)
-        elif limit_option.pass_by == RequestOptionType.header:
-            return InterpolatedRequestOptionsProvider(request_headers={limit_option.field_name: limit_value}, config=self._config)
-        elif limit_option.pass_by == RequestOptionType.body_json:
-            return InterpolatedRequestOptionsProvider(request_body_json={limit_option.field_name: limit_value}, config=self._config)
-        elif limit_option.pass_by == RequestOptionType.body_data:
-            return InterpolatedRequestOptionsProvider(request_body_data={limit_option.field_name: limit_value}, config=self._config)
-=======
     def path(self):
         if self._token and self._page_token_option.option_type == RequestOptionType.path:
             # Replace url base to only return the path
             return str(self._token).replace(self._url_base.eval(self._config), "")
->>>>>>> a5948610
         else:
             return None
 
