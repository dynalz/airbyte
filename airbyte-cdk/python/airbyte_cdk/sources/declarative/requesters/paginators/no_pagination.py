--- conflicted
+++ resolved
@@ -9,24 +9,17 @@
 
 
 class NoPagination(Paginator):
-<<<<<<< HEAD
-=======
     """
     Pagination implementation that never returns a next page.
     """
 
->>>>>>> cac95dd4
     def path(self) -> Optional[str]:
         return None
 
     def request_params(self) -> Mapping[str, Any]:
         return {}
 
-<<<<<<< HEAD
-    def request_headers(self) -> Mapping[str, Any]:
-=======
     def request_headers(self) -> Mapping[str, str]:
->>>>>>> cac95dd4
         return {}
 
     def request_body_data(self) -> Union[Mapping[str, Any], str]:
@@ -35,10 +28,5 @@
     def request_body_json(self) -> Mapping[str, Any]:
         return {}
 
-<<<<<<< HEAD
-    def next_page_token(self, response: requests.Response, last_records: List[Mapping[str, Any]]) -> Optional[Mapping[str, Any]]:
-        return None
-=======
     def next_page_token(self, response: requests.Response, last_records: List[Mapping[str, Any]]) -> Mapping[str, Any]:
-        return {}
->>>>>>> cac95dd4
+        return {}