--- conflicted
+++ resolved
@@ -8,11 +8,7 @@
 import yaml
 from pydantic.error_wrappers import ValidationError
 
-<<<<<<< HEAD
-from metadata_service import gcs_upload, gcs_utils
-=======
 from metadata_service import gcs_upload
->>>>>>> 44a01bd9
 from metadata_service.models.generated.ConnectorMetadataDefinitionV0 import ConnectorMetadataDefinitionV0
 from metadata_service.constants import METADATA_FILE_NAME
 
@@ -124,14 +120,11 @@
             mocks["mock_version_blob"].upload_from_filename.assert_called_with(metadata_file_path)
             assert uploaded
 
-<<<<<<< HEAD
-=======
         if latest_blob_md5_hash != local_file_md5_hash:
             mocks["mock_latest_blob"].upload_from_filename.assert_called_with(metadata_file_path)
             assert uploaded
 
 
->>>>>>> 44a01bd9
 def test_upload_metadata_to_gcs_non_existent_metadata_file():
     metadata_file_path = pathlib.Path("./i_dont_exist.yaml")
     with pytest.raises(FileNotFoundError):
