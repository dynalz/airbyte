# Microsoft SQL Server (MSSQL)

## Features

| Feature | Supported | Notes |
| :--- | :--- | :--- |
| Full Refresh Sync | Yes |  |
| Incremental Sync - Append | Yes |  |
| Replicate Incremental Deletes | Yes |  |
| CDC \(Change Data Capture\) | Yes |  |
| SSL Support | Yes |  |
| SSH Tunnel Connection | Yes |  |
| Namespaces | Yes | Enabled by default |

The MSSQL source does not alter the schema present in your database. Depending on the destination connected to this source, however, the schema may be altered. See the destination's documentation for more details.

## Troubleshooting

You may run into an issue where the connector provides wrong values for some data types. See [discussion](https://github.com/airbytehq/airbyte/issues/4270) on unexpected behaviour for certain datatypes.

Note: Currently hierarchyid and sql_variant are not processed in CDC migration type (not supported by debezium). For more details please check
[this ticket](https://github.com/airbytehq/airbyte/issues/14411)


## Getting Started \(Airbyte Cloud\)

On Airbyte Cloud, only TLS connections to your MSSQL instance are supported in source configuration. Other than that, you can proceed with the open-source instructions below.

## Getting Started \(Airbyte Open-Source\)

#### Requirements

1. MSSQL Server `Azure SQL Database`, `Azure Synapse Analytics`, `Azure SQL Managed Instance`, `SQL Server 2019`, `SQL Server 2017`, `SQL Server 2016`, `SQL Server 2014`, `SQL Server 2012`, `PDW 2008R2 AU34`.
2. Create a dedicated read-only Airbyte user with access to all tables needed for replication
3. If you want to use CDC, please see [the relevant section below](mssql.md#change-data-capture-cdc) for further setup requirements

#### 1. Make sure your database is accessible from the machine running Airbyte

This is dependent on your networking setup. The easiest way to verify if Airbyte is able to connect to your MSSQL instance is via the check connection tool in the UI.

#### 2. Create a dedicated read-only user with access to the relevant tables \(Recommended but optional\)

This step is optional but highly recommended to allow for better permission control and auditing. Alternatively, you can use Airbyte with an existing user in your database.

_Coming soon: suggestions on how to create this user._

#### 3. Your database user should now be ready for use with Airbyte!

## Change Data Capture \(CDC\)

We use [SQL Server's change data capture feature](https://docs.microsoft.com/en-us/sql/relational-databases/track-changes/about-change-data-capture-sql-server?view=sql-server-2017) to capture row-level `INSERT`, `UPDATE` and `DELETE` operations that occur on cdc-enabled tables.

Some extra setup requiring at least _db\_owner_ permissions on the database\(s\) you intend to sync from will be required \(detailed [below](mssql.md#setting-up-cdc-for-mssql)\).

Please read the [CDC docs](../../understanding-airbyte/cdc.md) for an overview of how Airbyte approaches CDC.

### Should I use CDC for MSSQL?

* If you need a record of deletions and can accept the limitations posted below, CDC is the way to go!
* If your data set is small and/or you just want a snapshot of your table in the destination, consider using Full Refresh replication for your table instead of CDC.
* If the limitations below prevent you from using CDC and your goal is to maintain a snapshot of your table in the destination, consider using non-CDC incremental and occasionally reset the data and re-sync.
* If your table has a primary key but doesn't have a reasonable cursor field for incremental syncing \(i.e. `updated_at`\), CDC allows you to sync your table incrementally.

### CDC Config

| Parameter | Type | Default | Description |
| :--- | :---: | :---: | :--- |
| Data to Sync | Enum: `Existing and New`, `New Changes Only` | `Existing and New` | What data should be synced under the CDC. `Existing and New` will read existing data as a snapshot, and sync new changes through CDC. `New Changes Only` will skip the initial snapshot, and only sync new changes through CDC. See documentation [here](https://debezium.io/documentation/reference/stable/connectors/sqlserver.html#sqlserver-property-snapshot-mode) for details. Under the hood, this parameter sets the `snapshot.mode` in Debezium. |
| Snapshot Isolation Level | Enum: `Snapshot`, `Read Committed` | `Snapshot` | Mode to control which transaction isolation level is used and how long the connector locks tables that are designated for capture. If you don't know which one to choose, just use the default one. See documentation [here](https://debezium.io/documentation/reference/stable/connectors/sqlserver.html#sqlserver-property-snapshot-isolation-mode) for details. Under the hood, this parameter sets the `snapshot.isolation.mode` in Debezium. |

#### CDC Limitations

* Make sure to read our [CDC docs](../../understanding-airbyte/cdc.md) to see limitations that impact all databases using CDC replication.
* There are some critical issues regarding certain datatypes. Please find detailed info in [this Github issue](https://github.com/airbytehq/airbyte/issues/4542).
* CDC is only available for SQL Server 2016 Service Pack 1 \(SP1\) and later.
* _db\_owner_ \(or higher\) permissions are required to perform the [neccessary setup](mssql.md#setting-up-cdc-for-mssql) for CDC.
* If you set `Initial Snapshot Isolation Level` to `Snapshot`, you must enable [snapshot isolation mode](https://docs.microsoft.com/en-us/dotnet/framework/data/adonet/sql/snapshot-isolation-in-sql-server) on the database\(s\) you want to sync. This is used for retrieving an initial snapshot without locking tables.
* For SQL Server Always On read-only replica, only `Snapshot` initial snapshot isolation level is supported.
* On Linux, CDC is not supported on versions earlier than SQL Server 2017 CU18 \(SQL Server 2019 is supported\).
* Change data capture cannot be enabled on tables with a clustered columnstore index. \(It can be enabled on tables with a _non-clustered_ columnstore index\).
* The SQL Server CDC feature processes changes that occur in user-created tables only. You cannot enable CDC on the SQL Server master database.
* Using variables with partition switching on databases or tables with change data capture \(CDC\) is not supported for the `ALTER TABLE` ... `SWITCH TO` ... `PARTITION` ... statement
* Our implementation has not been tested with managed instances, such as Azure SQL Database \(we welcome any feedback from users who try this!\)
  * If you do want to try this, CDC can only be enabled on Azure SQL databases tiers above Standard 3 \(S3+\). Basic, S0, S1 and S2 tiers are not supported for CDC.
* Our CDC implementation uses at least once delivery for all change records.
* Read more on CDC limitations in the [Microsoft docs](https://docs.microsoft.com/en-us/sql/relational-databases/track-changes/about-change-data-capture-sql-server?view=sql-server-2017#limitations).

### Setting up CDC for MSSQL

#### 1. Enable CDC on database and tables

MS SQL Server provides some built-in stored procedures to enable CDC.

* To enable CDC, a SQL Server administrator with the necessary privileges \(_db\_owner_ or _sysadmin_\) must first run a query to enable CDC at the database level.

  ```text
  USE {database name}
  GO
  EXEC sys.sp_cdc_enable_db
  GO
  ```

* The administrator must then enable CDC for each table that you want to capture. Here's an example:

  ```text
  USE {database name}
  GO

  EXEC sys.sp_cdc_enable_table
  @source_schema = N'{schema name}',
  @source_name   = N'{table name}',
  @role_name     = N'{role name}',  [1]
  @filegroup_name = N'{fiilegroup name}', [2]
  @supports_net_changes = 0 [3]
  GO
  ```

  * \[1\] Specifies a role which will gain `SELECT` permission on the captured columns of the source table. We suggest putting a value here so you can use this role in the next step but you can also set the value of @role\_name to `NULL` to allow only _sysadmin_ and _db\_owner_ to have access. Be sure that the credentials used to connect to the source in Airbyte align with this role so that Airbyte can access the cdc tables.
  * \[2\] Specifies the filegroup where SQL Server places the change table. We recommend creating a separate filegroup for CDC but you can leave this parameter out to use the default filegroup.
  * \[3\] If 0, only the support functions to query for all changes are generated. If 1, the functions that are needed to query for net changes are also generated. If supports\_net\_changes is set to 1, index\_name must be specified, or the source table must have a defined primary key.

* \(For more details on parameters, see the [Microsoft doc page](https://docs.microsoft.com/en-us/sql/relational-databases/system-stored-procedures/sys-sp-cdc-enable-table-transact-sql?view=sql-server-ver15) for this stored procedure\).
* If you have many tables to enable CDC on and would like to avoid having to run this query one-by-one for every table, [this script](http://www.techbrothersit.com/2013/06/change-data-capture-cdc-sql-server_69.html) might help!

For further detail, see the [Microsoft docs on enabling and disabling CDC](https://docs.microsoft.com/en-us/sql/relational-databases/track-changes/enable-and-disable-change-data-capture-sql-server?view=sql-server-ver15).

#### 2. Enable snapshot isolation

* When a sync runs for the first time using CDC, Airbyte performs an initial consistent snapshot of your database. To avoid acquiring table locks, Airbyte uses _snapshot isolation_, allowing simultaneous writes by other database clients. This must be enabled on the database like so:

  ```text
  ALTER DATABASE {database name}
    SET ALLOW_SNAPSHOT_ISOLATION ON;
  ```

#### 3. Create a user and grant appropriate permissions

* Rather than use _sysadmin_ or _db\_owner_ credentials, we recommend creating a new user with the relevant CDC access for use with Airbyte. First let's create the login and user and add to the [db\_datareader](https://docs.microsoft.com/en-us/sql/relational-databases/security/authentication-access/database-level-roles?view=sql-server-ver15) role:

  ```text
  USE {database name};
  CREATE LOGIN {user name}
    WITH PASSWORD = '{password}';
  CREATE USER {user name} FOR LOGIN {user name};
  EXEC sp_addrolemember 'db_datareader', '{user name}';
  ```

  * Add the user to the role specified earlier when enabling cdc on the table\(s\):

    ```text
    EXEC sp_addrolemember '{role name}', '{user name}';
    ```

  * This should be enough access, but if you run into problems, try also directly granting the user `SELECT` access on the cdc schema:

    ```text
    USE {database name};
    GRANT SELECT ON SCHEMA :: [cdc] TO {user name};
    ```

  * If feasible, granting this user 'VIEW SERVER STATE' permissions will allow Airbyte to check whether or not the [SQL Server Agent](https://docs.microsoft.com/en-us/sql/relational-databases/track-changes/about-change-data-capture-sql-server?view=sql-server-ver15#relationship-with-log-reader-agent) is running. This is preferred as it ensures syncs will fail if the CDC tables are not being updated by the Agent in the source database.

    ```text
    USE master;
    GRANT VIEW SERVER STATE TO {user name};
    ```

#### 4. Extend the retention period of CDC data

* In SQL Server, by default, only three days of data are retained in the change tables. Unless you are running very frequent syncs, we suggest increasing this retention so that in case of a failure in sync or if the sync is paused, there is still some bandwidth to start from the last point in incremental sync.
* These settings can be changed using the stored procedure [sys.sp\_cdc\_change\_job](https://docs.microsoft.com/en-us/sql/relational-databases/system-stored-procedures/sys-sp-cdc-change-job-transact-sql?view=sql-server-ver15) as below:

  ```text
  -- we recommend 14400 minutes (10 days) as retention period
  EXEC sp_cdc_change_job @job_type='cleanup', @retention = {minutes}
  ```

* After making this change, a restart of the cleanup job is required:

```text
  EXEC sys.sp_cdc_stop_job @job_type = 'cleanup';

  EXEC sys.sp_cdc_start_job @job_type = 'cleanup';
```

#### 5. Ensure the SQL Server Agent is running

* MSSQL uses the SQL Server Agent

  to [run the jobs necessary](https://docs.microsoft.com/en-us/sql/relational-databases/track-changes/about-change-data-capture-sql-server?view=sql-server-ver15#agent-jobs)

  for CDC. It is therefore vital that the Agent is operational in order for to CDC to work effectively. You can check

  the status of the SQL Server Agent as follows:

```text
  EXEC xp_servicecontrol 'QueryState', N'SQLServerAGENT';
```

* If you see something other than 'Running.' please follow

  the [Microsoft docs](https://docs.microsoft.com/en-us/sql/ssms/agent/start-stop-or-pause-the-sql-server-agent-service?view=sql-server-ver15)

  to start the service.

## Connection to MSSQL via an SSH Tunnel

Airbyte has the ability to connect to a MSSQL instance via an SSH Tunnel. The reason you might want to do this because it is not possible \(or against security policy\) to connect to the database directly \(e.g. it does not have a public IP address\).

When using an SSH tunnel, you are configuring Airbyte to connect to an intermediate server \(a.k.a. a bastion sever\) that _does_ have direct access to the database. Airbyte connects to the bastion and then asks the bastion to connect directly to the server.

Using this feature requires additional configuration, when creating the source. We will talk through what each piece of configuration means.

1. Configure all fields for the source as you normally would, except `SSH Tunnel Method`.
2. `SSH Tunnel Method` defaults to `No Tunnel` \(meaning a direct connection\). If you want to use an

   SSH Tunnel choose `SSH Key Authentication` or `Password Authentication`.

   1. Choose `Key Authentication` if you will be using an RSA private key as your secret for

      establishing the SSH Tunnel \(see below for more information on generating this key\).

   2. Choose `Password Authentication` if you will be using a password as your secret for establishing

      the SSH Tunnel.

3. `SSH Tunnel Jump Server Host` refers to the intermediate \(bastion\) server that Airbyte will connect to. This should

   be a hostname or an IP Address.

4. `SSH Connection Port` is the port on the bastion server with which to make the SSH connection. The default port for

   SSH connections is `22`, so unless you have explicitly changed something, go with the default.

5. `SSH Login Username` is the username that Airbyte should use when connection to the bastion server. This is NOT the

   MSSQL username.

6. If you are using `Password Authentication`, then `SSH Login Username` should be set to the

   password of the User from the previous step. If you are using `SSH Key Authentication` leave this

   blank. Again, this is not the MSSQL password, but the password for the OS-user that Airbyte is

   using to perform commands on the bastion.

7. If you are using `SSH Key Authentication`, then `SSH Private Key` should be set to the RSA

   private Key that you are using to create the SSH connection. This should be the full contents of

   the key file starting with `-----BEGIN RSA PRIVATE KEY-----` and ending

   with `-----END RSA PRIVATE KEY-----`.

### Generating an SSH Key Pair

The connector expects an RSA key in PEM format. To generate this key:

```text
ssh-keygen -t rsa -m PEM -f myuser_rsa
```

This produces the private key in pem format, and the public key remains in the standard format used by the `authorized_keys` file on your bastion host. The public key should be added to your bastion host to whichever user you want to use with Airbyte. The private key is provided via copy-and-paste to the Airbyte connector configuration screen, so it may log in to the bastion.

## Data type mapping

MSSQL data types are mapped to the following data types when synchronizing data. You can check the test values examples [here](https://github.com/airbytehq/airbyte/blob/master/airbyte-integrations/connectors/source-mssql/src/test-integration/java/io/airbyte/integrations/source/mssql/MssqlSourceComprehensiveTest.java). If you can't find the data type you are looking for or have any problems feel free to add a new test!

| MSSQL Type | Resulting Type | Notes |
| :--- | :--- | :--- |
| `bigint` | number |  |
| `binary` | string |  |
| `bit` | boolean |  |
| `char` | string |  |
| `date` | number |  |
| `datetime` | string |  |
| `datetime2` | string |  |
| `datetimeoffset` | string |  |
| `decimal` | number |  |
| `int` | number |  |
| `float` | number |  |
| `geography` | string |  |
| `geometry` | string |  |
| `money` | number |  |
| `numeric` | number |  |
| `ntext` | string |  |
| `nvarchar` | string |  |
| `nvarchar(max)` | string |  |
| `real` | number |  |
| `smalldatetime` | string |  |
| `smallint` | number |  |
| `smallmoney` | number |  |
| `sql_variant` | string |  |
| `uniqueidentifier` | string |  |
| `text` | string |  |
| `time` | string |  |
| `tinyint` | number |  |
| `varbinary` | string |  |
| `varchar` | string |  |
| `varchar(max) COLLATE Latin1_General_100_CI_AI_SC_UTF8` | string |  |
| `xml` | string |  |

If you do not see a type in this list, assume that it is coerced into a string. We are happy to take feedback on preferred mappings.

## Changelog

| Version | Date       | Pull Request | Subject                                                                                                |
|:--------|:-----------| :----------------------------------------------------- |:-------------------------------------------------------------------------------------------------------|
<<<<<<< HEAD
| 0.4.12  | 2022-08-03 | [14910](https://github.com/airbytehq/airbyte/pull/14910) | Standardize spec for DB connectors that support CDC replication |
| 0.4.11  | 2022-07-22 | [14714](https://github.com/airbytehq/airbyte/pull/14714) | Clarified error message when invalid cursor column selected |
| 0.4.10  | 2022-07-14 | [14574](https://github.com/airbytehq/airbyte/pull/14574) | Removed additionalProperties:false from JDBC source connectors |
| 0.4.9   | 2022-07-05 | [14379](https://github.com/airbytehq/airbyte/pull/14379) | Aligned Normal and CDC migration + added some fixes for datatypes processing                         |
| 0.4.8   | 2022-06-24 | [14121](https://github.com/airbytehq/airbyte/pull/14121) | Omit using 'USE' keyword on Azure SQL with CDC                                                       |
| 0.4.5   | 2022-06-23 | [14077](https://github.com/airbytehq/airbyte/pull/14077) | Use the new state management                                                                         |
| 0.4.3   | 2022-06-17 | [13887](https://github.com/airbytehq/airbyte/pull/13887) | Increase version to include changes from [13854](https://github.com/airbytehq/airbyte/pull/13854)    |
=======
| 0.4.15  | 2022-08-11 | [15538](https://github.com/airbytehq/airbyte/pull/15538) | Allow additional properties in db stream state |
| 0.4.14  | 2022-08-10 | [15430](https://github.com/airbytehq/airbyte/pull/15430) | fixed a bug on handling special character on database name  
| 0.4.13  | 2022-08-04 | [15268](https://github.com/airbytehq/airbyte/pull/15268) | Added [] enclosing to escape special character in the database name                                    |
| 0.4.12  | 2022-08-02 | [14801](https://github.com/airbytehq/airbyte/pull/14801) | Fix multiple log bindings                                                                              |
| 0.4.11  | 2022-07-22 | [14714](https://github.com/airbytehq/airbyte/pull/14714) | Clarified error message when invalid cursor column selected                                            |
| 0.4.10  | 2022-07-14 | [14574](https://github.com/airbytehq/airbyte/pull/14574) | Removed additionalProperties:false from JDBC source connectors                                         |
| 0.4.9   | 2022-07-05 | [14379](https://github.com/airbytehq/airbyte/pull/14379) | Aligned Normal and CDC migration + added some fixes for datatypes processing                           |
| 0.4.8   | 2022-06-24 | [14121](https://github.com/airbytehq/airbyte/pull/14121) | Omit using 'USE' keyword on Azure SQL with CDC                                                         |
| 0.4.5   | 2022-06-23 | [14077](https://github.com/airbytehq/airbyte/pull/14077) | Use the new state management                                                                           |
| 0.4.3   | 2022-06-17 | [13887](https://github.com/airbytehq/airbyte/pull/13887) | Increase version to include changes from [13854](https://github.com/airbytehq/airbyte/pull/13854)      |
>>>>>>> f003cc62
| 0.4.2   | 2022-06-06 | [13435](https://github.com/airbytehq/airbyte/pull/13435) | Adjust JDBC fetch size based on max memory and max row size                                            |
| 0.4.1   | 2022-05-25 | [13419](https://github.com/airbytehq/airbyte/pull/13419) | Correct enum for Standard method.                                                                      |
| 0.4.0   | 2022-05-25 | [12759](https://github.com/airbytehq/airbyte/pull/12759) [13168](https://github.com/airbytehq/airbyte/pull/13168) | For CDC, Add option to ignore existing data and only sync new changes from the database.               |
| 0.3.22  | 2022-04-29 | [12480](https://github.com/airbytehq/airbyte/pull/12480) | Query tables with adaptive fetch size to optimize JDBC memory consumption                              |
| 0.3.21  | 2022-04-11 | [11729](https://github.com/airbytehq/airbyte/pull/11729) | Bump mina-sshd from 2.7.0 to 2.8.0                                                                     |
| 0.3.19  | 2022-03-31 | [11495](https://github.com/airbytehq/airbyte/pull/11495) | Adds Support to Chinese MSSQL Server Agent                                                             |
| 0.3.18  | 2022-03-29 | [11010](https://github.com/airbytehq/airbyte/pull/11010) | Adds JDBC Params                                                                                       |
| 0.3.17  | 2022-02-21 | [10242](https://github.com/airbytehq/airbyte/pull/10242) | Fixed cursor for old connectors that use non-microsecond format. Now connectors work with both formats |
| 0.3.16  | 2022-02-18 | [10242](https://github.com/airbytehq/airbyte/pull/10242) | Updated timestamp transformation with microseconds                                                     |
| 0.3.15  | 2022-02-14 | [10256](https://github.com/airbytehq/airbyte/pull/10256) | Add `-XX:+ExitOnOutOfMemoryError` JVM option                                                           |
| 0.3.14  | 2022-01-24 | [9554](https://github.com/airbytehq/airbyte/pull/9554) | Allow handling of java sql date in CDC                                                                 |
| 0.3.13  | 2022-01-07 | [9094](https://github.com/airbytehq/airbyte/pull/9094) | Added support for missed data types                                                                    |
| 0.3.12  | 2021-12-30 | [9206](https://github.com/airbytehq/airbyte/pull/9206) | Update connector fields title/description                                                              |
| 0.3.11  | 2021-12-24 | [8958](https://github.com/airbytehq/airbyte/pull/8958) | Add support for JdbcType.ARRAY                                                                         |
| 0.3.10  | 2021-12-01 | [8371](https://github.com/airbytehq/airbyte/pull/8371) | Fixed incorrect handling "\n" in ssh key                                                               |  |
| 0.3.9   | 2021-11-09 | [7386](https://github.com/airbytehq/airbyte/pull/7386) | Improve support for binary and varbinary data types                                                    |  |
| 0.3.8   | 2021-10-26 | [7386](https://github.com/airbytehq/airbyte/pull/7386) | Fixed data type (smalldatetime, smallmoney) conversion from mssql source                               |  |
| 0.3.7   | 2021-09-30 | [6585](https://github.com/airbytehq/airbyte/pull/6585) | Improved SSH Tunnel key generation steps                                                               |  |
| 0.3.6   | 2021-09-17 | [6318](https://github.com/airbytehq/airbyte/pull/6318) | Added option to connect to DB via SSH                                                                  |  |
| 0.3.4   | 2021-08-13 | [4699](https://github.com/airbytehq/airbyte/pull/4699) | Added json config validator                                                                            |  |
| 0.3.3   | 2021-07-05 | [4689](https://github.com/airbytehq/airbyte/pull/4689) | Add CDC support                                                                                        |  |
| 0.3.2   | 2021-06-09 | [3179](https://github.com/airbytehq/airbyte/pull/3973) | Add AIRBYTE\_ENTRYPOINT for Kubernetes support                                                         |  |
| 0.3.1   | 2021-06-08 | [3893](https://github.com/airbytehq/airbyte/pull/3893) | Enable SSL connection                                                                                  |  |
| 0.3.0   | 2021-04-21 | [2990](https://github.com/airbytehq/airbyte/pull/2990) | Support namespaces                                                                                     |  |
| 0.2.3   | 2021-03-28 | [2600](https://github.com/airbytehq/airbyte/pull/2600) | Add NCHAR and NVCHAR support to DB and cursor type casting                                             |  |
| 0.2.2   | 2021-03-26 | [2460](https://github.com/airbytehq/airbyte/pull/2460) | Destination supports destination sync mode                                                             |  |
| 0.2.1   | 2021-03-18 | [2488](https://github.com/airbytehq/airbyte/pull/2488) | Sources support primary keys                                                                           |  |
| 0.2.0   | 2021-03-09 | [2238](https://github.com/airbytehq/airbyte/pull/2238) | Protocol allows future/unknown properties                                                              |  |
| 0.1.11  | 2021-02-02 | [1887](https://github.com/airbytehq/airbyte/pull/1887) | Migrate AbstractJdbcSource to use iterators                                                            | \] |
| 0.1.10  | 2021-01-25 | [1746](https://github.com/airbytehq/airbyte/pull/1746) | Fix NPE in State Decorator                                                                             |  |
| 0.1.9   | 2021-01-19 | [1724](https://github.com/airbytehq/airbyte/pull/1724) | Fix JdbcSource handling of tables with same names in different schemas                                 |  |
| 0.1.9   | 2021-01-14 | [1655](https://github.com/airbytehq/airbyte/pull/1655) | Fix JdbcSource OOM                                                                                     |  |
| 0.1.8   | 2021-01-13 | [1588](https://github.com/airbytehq/airbyte/pull/1588) | Handle invalid numeric values in JDBC source                                                           |  |
| 0.1.6   | 2020-12-09 | [1172](https://github.com/airbytehq/airbyte/pull/1172) | Support incremental sync                                                                               |  |
| 0.1.5   | 2020-11-30 | [1038](https://github.com/airbytehq/airbyte/pull/1038) | Change JDBC sources to discover more than standard schemas                                             |  |
| 0.1.4   | 2020-11-30 | [1046](https://github.com/airbytehq/airbyte/pull/1046) | Add connectors using an index YAML file                                                                |  |<|MERGE_RESOLUTION|>--- conflicted
+++ resolved
@@ -306,15 +306,7 @@
 
 | Version | Date       | Pull Request | Subject                                                                                                |
 |:--------|:-----------| :----------------------------------------------------- |:-------------------------------------------------------------------------------------------------------|
-<<<<<<< HEAD
-| 0.4.12  | 2022-08-03 | [14910](https://github.com/airbytehq/airbyte/pull/14910) | Standardize spec for DB connectors that support CDC replication |
-| 0.4.11  | 2022-07-22 | [14714](https://github.com/airbytehq/airbyte/pull/14714) | Clarified error message when invalid cursor column selected |
-| 0.4.10  | 2022-07-14 | [14574](https://github.com/airbytehq/airbyte/pull/14574) | Removed additionalProperties:false from JDBC source connectors |
-| 0.4.9   | 2022-07-05 | [14379](https://github.com/airbytehq/airbyte/pull/14379) | Aligned Normal and CDC migration + added some fixes for datatypes processing                         |
-| 0.4.8   | 2022-06-24 | [14121](https://github.com/airbytehq/airbyte/pull/14121) | Omit using 'USE' keyword on Azure SQL with CDC                                                       |
-| 0.4.5   | 2022-06-23 | [14077](https://github.com/airbytehq/airbyte/pull/14077) | Use the new state management                                                                         |
-| 0.4.3   | 2022-06-17 | [13887](https://github.com/airbytehq/airbyte/pull/13887) | Increase version to include changes from [13854](https://github.com/airbytehq/airbyte/pull/13854)    |
-=======
+| 0.4.16  | 2022-08-17 | [14910](https://github.com/airbytehq/airbyte/pull/14910) | Standardize spec for CDC replication. Replace the `replication_method` enum with a config object with a `method` enum field. |
 | 0.4.15  | 2022-08-11 | [15538](https://github.com/airbytehq/airbyte/pull/15538) | Allow additional properties in db stream state |
 | 0.4.14  | 2022-08-10 | [15430](https://github.com/airbytehq/airbyte/pull/15430) | fixed a bug on handling special character on database name  
 | 0.4.13  | 2022-08-04 | [15268](https://github.com/airbytehq/airbyte/pull/15268) | Added [] enclosing to escape special character in the database name                                    |
@@ -325,7 +317,6 @@
 | 0.4.8   | 2022-06-24 | [14121](https://github.com/airbytehq/airbyte/pull/14121) | Omit using 'USE' keyword on Azure SQL with CDC                                                         |
 | 0.4.5   | 2022-06-23 | [14077](https://github.com/airbytehq/airbyte/pull/14077) | Use the new state management                                                                           |
 | 0.4.3   | 2022-06-17 | [13887](https://github.com/airbytehq/airbyte/pull/13887) | Increase version to include changes from [13854](https://github.com/airbytehq/airbyte/pull/13854)      |
->>>>>>> f003cc62
 | 0.4.2   | 2022-06-06 | [13435](https://github.com/airbytehq/airbyte/pull/13435) | Adjust JDBC fetch size based on max memory and max row size                                            |
 | 0.4.1   | 2022-05-25 | [13419](https://github.com/airbytehq/airbyte/pull/13419) | Correct enum for Standard method.                                                                      |
 | 0.4.0   | 2022-05-25 | [12759](https://github.com/airbytehq/airbyte/pull/12759) [13168](https://github.com/airbytehq/airbyte/pull/13168) | For CDC, Add option to ignore existing data and only sync new changes from the database.               |
