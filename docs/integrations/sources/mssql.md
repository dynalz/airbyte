# Microsoft SQL Server (MSSQL)

## Features

| Feature | Supported | Notes |
| :--- | :--- | :--- |
| Full Refresh Sync | Yes |  |
| Incremental Sync - Append | Yes |  |
| Replicate Incremental Deletes | Yes |  |
| CDC \(Change Data Capture\) | Yes |  |
| SSL Support | Yes |  |
| SSH Tunnel Connection | Yes |  |
| Namespaces | Yes | Enabled by default |

The MSSQL source does not alter the schema present in your database. Depending on the destination connected to this source, however, the schema may be altered. See the destination's documentation for more details.

## Troubleshooting

You may run into an issue where the connector provides wrong values for some data types. See [discussion](https://github.com/airbytehq/airbyte/issues/4270) on unexpected behaviour for certain datatypes.

Note: Currently hierarchyid and sql_variant are not processed in CDC migration type (not supported by debezium). For more details please check
[this ticket](https://github.com/airbytehq/airbyte/issues/14411)


## Getting Started \(Airbyte Cloud\)

On Airbyte Cloud, only TLS connections to your MSSQL instance are supported in source configuration. Other than that, you can proceed with the open-source instructions below.

## Getting Started \(Airbyte Open-Source\)

#### Requirements

1. MSSQL Server `Azure SQL Database`, `Azure Synapse Analytics`, `Azure SQL Managed Instance`, `SQL Server 2019`, `SQL Server 2017`, `SQL Server 2016`, `SQL Server 2014`, `SQL Server 2012`, `PDW 2008R2 AU34`.
2. Create a dedicated read-only Airbyte user with access to all tables needed for replication
3. If you want to use CDC, please see [the relevant section below](mssql.md#change-data-capture-cdc) for further setup requirements

#### 1. Make sure your database is accessible from the machine running Airbyte

This is dependent on your networking setup. The easiest way to verify if Airbyte is able to connect to your MSSQL instance is via the check connection tool in the UI.

#### 2. Create a dedicated read-only user with access to the relevant tables \(Recommended but optional\)

This step is optional but highly recommended to allow for better permission control and auditing. Alternatively, you can use Airbyte with an existing user in your database.

_Coming soon: suggestions on how to create this user._

#### 3. Your database user should now be ready for use with Airbyte!

## Change Data Capture \(CDC\)

We use [SQL Server's change data capture feature](https://docs.microsoft.com/en-us/sql/relational-databases/track-changes/about-change-data-capture-sql-server?view=sql-server-2017) to capture row-level `INSERT`, `UPDATE` and `DELETE` operations that occur on cdc-enabled tables.

Some extra setup requiring at least _db\_owner_ permissions on the database\(s\) you intend to sync from will be required \(detailed [below](mssql.md#setting-up-cdc-for-mssql)\).

Please read the [CDC docs](../../understanding-airbyte/cdc.md) for an overview of how Airbyte approaches CDC.

### Should I use CDC for MSSQL?

* If you need a record of deletions and can accept the limitations posted below, CDC is the way to go!
* If your data set is small and/or you just want a snapshot of your table in the destination, consider using Full Refresh replication for your table instead of CDC.
* If the limitations below prevent you from using CDC and your goal is to maintain a snapshot of your table in the destination, consider using non-CDC incremental and occasionally reset the data and re-sync.
* If your table has a primary key but doesn't have a reasonable cursor field for incremental syncing \(i.e. `updated_at`\), CDC allows you to sync your table incrementally.

### CDC Config

| Parameter | Type | Default | Description |
| :--- | :---: | :---: | :--- |
| Data to Sync | Enum: `Existing and New`, `New Changes Only` | `Existing and New` | What data should be synced under the CDC. `Existing and New` will read existing data as a snapshot, and sync new changes through CDC. `New Changes Only` will skip the initial snapshot, and only sync new changes through CDC. See documentation [here](https://debezium.io/documentation/reference/stable/connectors/sqlserver.html#sqlserver-property-snapshot-mode) for details. Under the hood, this parameter sets the `snapshot.mode` in Debezium. |
| Snapshot Isolation Level | Enum: `Snapshot`, `Read Committed` | `Snapshot` | Mode to control which transaction isolation level is used and how long the connector locks tables that are designated for capture. If you don't know which one to choose, just use the default one. See documentation [here](https://debezium.io/documentation/reference/stable/connectors/sqlserver.html#sqlserver-property-snapshot-isolation-mode) for details. Under the hood, this parameter sets the `snapshot.isolation.mode` in Debezium. |

#### CDC Limitations

* Make sure to read our [CDC docs](../../understanding-airbyte/cdc.md) to see limitations that impact all databases using CDC replication.
* There are some critical issues regarding certain datatypes. Please find detailed info in [this Github issue](https://github.com/airbytehq/airbyte/issues/4542).
* CDC is only available for SQL Server 2016 Service Pack 1 \(SP1\) and later.
* _db\_owner_ \(or higher\) permissions are required to perform the [neccessary setup](mssql.md#setting-up-cdc-for-mssql) for CDC.
* If you set `Initial Snapshot Isolation Level` to `Snapshot`, you must enable [snapshot isolation mode](https://docs.microsoft.com/en-us/dotnet/framework/data/adonet/sql/snapshot-isolation-in-sql-server) on the database\(s\) you want to sync. This is used for retrieving an initial snapshot without locking tables.
* For SQL Server Always On read-only replica, only `Snapshot` initial snapshot isolation level is supported.
* On Linux, CDC is not supported on versions earlier than SQL Server 2017 CU18 \(SQL Server 2019 is supported\).
* Change data capture cannot be enabled on tables with a clustered columnstore index. \(It can be enabled on tables with a _non-clustered_ columnstore index\).
* The SQL Server CDC feature processes changes that occur in user-created tables only. You cannot enable CDC on the SQL Server master database.
* Using variables with partition switching on databases or tables with change data capture \(CDC\) is not supported for the `ALTER TABLE` ... `SWITCH TO` ... `PARTITION` ... statement
* Our implementation has not been tested with managed instances, such as Azure SQL Database \(we welcome any feedback from users who try this!\)
  * If you do want to try this, CDC can only be enabled on Azure SQL databases tiers above Standard 3 \(S3+\). Basic, S0, S1 and S2 tiers are not supported for CDC.
* Our CDC implementation uses at least once delivery for all change records.
* Read more on CDC limitations in the [Microsoft docs](https://docs.microsoft.com/en-us/sql/relational-databases/track-changes/about-change-data-capture-sql-server?view=sql-server-2017#limitations).

### Setting up CDC for MSSQL

#### 1. Enable CDC on database and tables

MS SQL Server provides some built-in stored procedures to enable CDC.

* To enable CDC, a SQL Server administrator with the necessary privileges \(_db\_owner_ or _sysadmin_\) must first run a query to enable CDC at the database level.

  ```text
  USE {database name}
  GO
  EXEC sys.sp_cdc_enable_db
  GO
  ```

* The administrator must then enable CDC for each table that you want to capture. Here's an example:

  ```text
  USE {database name}
  GO

  EXEC sys.sp_cdc_enable_table
  @source_schema = N'{schema name}',
  @source_name   = N'{table name}',
  @role_name     = N'{role name}',  [1]
  @filegroup_name = N'{fiilegroup name}', [2]
  @supports_net_changes = 0 [3]
  GO
  ```

  * \[1\] Specifies a role which will gain `SELECT` permission on the captured columns of the source table. We suggest putting a value here so you can use this role in the next step but you can also set the value of @role\_name to `NULL` to allow only _sysadmin_ and _db\_owner_ to have access. Be sure that the credentials used to connect to the source in Airbyte align with this role so that Airbyte can access the cdc tables.
  * \[2\] Specifies the filegroup where SQL Server places the change table. We recommend creating a separate filegroup for CDC but you can leave this parameter out to use the default filegroup.
  * \[3\] If 0, only the support functions to query for all changes are generated. If 1, the functions that are needed to query for net changes are also generated. If supports\_net\_changes is set to 1, index\_name must be specified, or the source table must have a defined primary key.

* \(For more details on parameters, see the [Microsoft doc page](https://docs.microsoft.com/en-us/sql/relational-databases/system-stored-procedures/sys-sp-cdc-enable-table-transact-sql?view=sql-server-ver15) for this stored procedure\).
* If you have many tables to enable CDC on and would like to avoid having to run this query one-by-one for every table, [this script](http://www.techbrothersit.com/2013/06/change-data-capture-cdc-sql-server_69.html) might help!

For further detail, see the [Microsoft docs on enabling and disabling CDC](https://docs.microsoft.com/en-us/sql/relational-databases/track-changes/enable-and-disable-change-data-capture-sql-server?view=sql-server-ver15).

#### 2. Enable snapshot isolation

* When a sync runs for the first time using CDC, Airbyte performs an initial consistent snapshot of your database. To avoid acquiring table locks, Airbyte uses _snapshot isolation_, allowing simultaneous writes by other database clients. This must be enabled on the database like so:

  ```text
  ALTER DATABASE {database name}
    SET ALLOW_SNAPSHOT_ISOLATION ON;
  ```

#### 3. Create a user and grant appropriate permissions

* Rather than use _sysadmin_ or _db\_owner_ credentials, we recommend creating a new user with the relevant CDC access for use with Airbyte. First let's create the login and user and add to the [db\_datareader](https://docs.microsoft.com/en-us/sql/relational-databases/security/authentication-access/database-level-roles?view=sql-server-ver15) role:

  ```text
  USE {database name};
  CREATE LOGIN {user name}
    WITH PASSWORD = '{password}';
  CREATE USER {user name} FOR LOGIN {user name};
  EXEC sp_addrolemember 'db_datareader', '{user name}';
  ```

  * Add the user to the role specified earlier when enabling cdc on the table\(s\):

    ```text
    EXEC sp_addrolemember '{role name}', '{user name}';
    ```

  * This should be enough access, but if you run into problems, try also directly granting the user `SELECT` access on the cdc schema:

    ```text
    USE {database name};
    GRANT SELECT ON SCHEMA :: [cdc] TO {user name};
    ```

  * If feasible, granting this user 'VIEW SERVER STATE' permissions will allow Airbyte to check whether or not the [SQL Server Agent](https://docs.microsoft.com/en-us/sql/relational-databases/track-changes/about-change-data-capture-sql-server?view=sql-server-ver15#relationship-with-log-reader-agent) is running. This is preferred as it ensures syncs will fail if the CDC tables are not being updated by the Agent in the source database.

    ```text
    USE master;
    GRANT VIEW SERVER STATE TO {user name};
    ```

#### 4. Extend the retention period of CDC data

* In SQL Server, by default, only three days of data are retained in the change tables. Unless you are running very frequent syncs, we suggest increasing this retention so that in case of a failure in sync or if the sync is paused, there is still some bandwidth to start from the last point in incremental sync.
* These settings can be changed using the stored procedure [sys.sp\_cdc\_change\_job](https://docs.microsoft.com/en-us/sql/relational-databases/system-stored-procedures/sys-sp-cdc-change-job-transact-sql?view=sql-server-ver15) as below:

  ```text
  -- we recommend 14400 minutes (10 days) as retention period
  EXEC sp_cdc_change_job @job_type='cleanup', @retention = {minutes}
  ```

* After making this change, a restart of the cleanup job is required:

```text
  EXEC sys.sp_cdc_stop_job @job_type = 'cleanup';

  EXEC sys.sp_cdc_start_job @job_type = 'cleanup';
```

#### 5. Ensure the SQL Server Agent is running

* MSSQL uses the SQL Server Agent

  to [run the jobs necessary](https://docs.microsoft.com/en-us/sql/relational-databases/track-changes/about-change-data-capture-sql-server?view=sql-server-ver15#agent-jobs)

  for CDC. It is therefore vital that the Agent is operational in order for to CDC to work effectively. You can check

  the status of the SQL Server Agent as follows:

```text
  EXEC xp_servicecontrol 'QueryState', N'SQLServerAGENT';
```

* If you see something other than 'Running.' please follow

  the [Microsoft docs](https://docs.microsoft.com/en-us/sql/ssms/agent/start-stop-or-pause-the-sql-server-agent-service?view=sql-server-ver15)

  to start the service.

## Connection to MSSQL via an SSH Tunnel

Airbyte has the ability to connect to a MSSQL instance via an SSH Tunnel. The reason you might want to do this because it is not possible \(or against security policy\) to connect to the database directly \(e.g. it does not have a public IP address\).

When using an SSH tunnel, you are configuring Airbyte to connect to an intermediate server \(a.k.a. a bastion sever\) that _does_ have direct access to the database. Airbyte connects to the bastion and then asks the bastion to connect directly to the server.

Using this feature requires additional configuration, when creating the source. We will talk through what each piece of configuration means.

1. Configure all fields for the source as you normally would, except `SSH Tunnel Method`.
2. `SSH Tunnel Method` defaults to `No Tunnel` \(meaning a direct connection\). If you want to use an

   SSH Tunnel choose `SSH Key Authentication` or `Password Authentication`.

   1. Choose `Key Authentication` if you will be using an RSA private key as your secret for

      establishing the SSH Tunnel \(see below for more information on generating this key\).

   2. Choose `Password Authentication` if you will be using a password as your secret for establishing

      the SSH Tunnel.

3. `SSH Tunnel Jump Server Host` refers to the intermediate \(bastion\) server that Airbyte will connect to. This should

   be a hostname or an IP Address.

4. `SSH Connection Port` is the port on the bastion server with which to make the SSH connection. The default port for

   SSH connections is `22`, so unless you have explicitly changed something, go with the default.

5. `SSH Login Username` is the username that Airbyte should use when connection to the bastion server. This is NOT the

   MSSQL username.

6. If you are using `Password Authentication`, then `SSH Login Username` should be set to the

   password of the User from the previous step. If you are using `SSH Key Authentication` leave this

   blank. Again, this is not the MSSQL password, but the password for the OS-user that Airbyte is

   using to perform commands on the bastion.

7. If you are using `SSH Key Authentication`, then `SSH Private Key` should be set to the RSA

   private Key that you are using to create the SSH connection. This should be the full contents of

   the key file starting with `-----BEGIN RSA PRIVATE KEY-----` and ending

   with `-----END RSA PRIVATE KEY-----`.

### Generating an SSH Key Pair

The connector expects an RSA key in PEM format. To generate this key:

```text
ssh-keygen -t rsa -m PEM -f myuser_rsa
```

This produces the private key in pem format, and the public key remains in the standard format used by the `authorized_keys` file on your bastion host. The public key should be added to your bastion host to whichever user you want to use with Airbyte. The private key is provided via copy-and-paste to the Airbyte connector configuration screen, so it may log in to the bastion.

## Data type mapping

MSSQL data types are mapped to the following data types when synchronizing data. You can check the test values examples [here](https://github.com/airbytehq/airbyte/blob/master/airbyte-integrations/connectors/source-mssql/src/test-integration/java/io/airbyte/integrations/source/mssql/MssqlSourceComprehensiveTest.java). If you can't find the data type you are looking for or have any problems feel free to add a new test!

| MSSQL Type | Resulting Type | Notes |
| :--- | :--- | :--- |
| `bigint` | number |  |
| `binary` | string |  |
| `bit` | boolean |  |
| `char` | string |  |
| `date` | number |  |
| `datetime` | string |  |
| `datetime2` | string |  |
| `datetimeoffset` | string |  |
| `decimal` | number |  |
| `int` | number |  |
| `float` | number |  |
| `geography` | string |  |
| `geometry` | string |  |
| `money` | number |  |
| `numeric` | number |  |
| `ntext` | string |  |
| `nvarchar` | string |  |
| `nvarchar(max)` | string |  |
| `real` | number |  |
| `smalldatetime` | string |  |
| `smallint` | number |  |
| `smallmoney` | number |  |
| `sql_variant` | string |  |
| `uniqueidentifier` | string |  |
| `text` | string |  |
| `time` | string |  |
| `tinyint` | number |  |
| `varbinary` | string |  |
| `varchar` | string |  |
| `varchar(max) COLLATE Latin1_General_100_CI_AI_SC_UTF8` | string |  |
| `xml` | string |  |

If you do not see a type in this list, assume that it is coerced into a string. We are happy to take feedback on preferred mappings.

## Changelog

| Version | Date       | Pull Request | Subject                                                                                                |
|:--------|:-----------| :----------------------------------------------------- |:-------------------------------------------------------------------------------------------------------|
<<<<<<< HEAD
| 0.4.17  | 2022-08-17 | [14910](https://github.com/airbytehq/airbyte/pull/14910) | Standardize spec for CDC replication. Replace the `replication_method` enum with a config object with a `method` enum field. |
=======
| 0.4.18  | 2022-09-03 | [14910](https://github.com/airbytehq/airbyte/pull/14910) | Standardize spec for CDC replication. Replace the `replication_method` enum with a config object with a `method` enum field. |
| 0.4.17  | 2022-09-01 | [16261](https://github.com/airbytehq/airbyte/pull/16261) | Emit state messages more frequently |
>>>>>>> ecb7656f
| 0.4.16  | 2022-08-18 | [14356](https://github.com/airbytehq/airbyte/pull/14356) | DB Sources: only show a table can sync incrementally if at least one column can be used as a cursor field |
| 0.4.15  | 2022-08-11 | [15538](https://github.com/airbytehq/airbyte/pull/15538) | Allow additional properties in db stream state |
| 0.4.14  | 2022-08-10 | [15430](https://github.com/airbytehq/airbyte/pull/15430) | fixed a bug on handling special character on database name  
| 0.4.13  | 2022-08-04 | [15268](https://github.com/airbytehq/airbyte/pull/15268) | Added [] enclosing to escape special character in the database name                                    |
| 0.4.12  | 2022-08-02 | [14801](https://github.com/airbytehq/airbyte/pull/14801) | Fix multiple log bindings                                                                              |
| 0.4.11  | 2022-07-22 | [14714](https://github.com/airbytehq/airbyte/pull/14714) | Clarified error message when invalid cursor column selected                                            |
| 0.4.10  | 2022-07-14 | [14574](https://github.com/airbytehq/airbyte/pull/14574) | Removed additionalProperties:false from JDBC source connectors                                         |
| 0.4.9   | 2022-07-05 | [14379](https://github.com/airbytehq/airbyte/pull/14379) | Aligned Normal and CDC migration + added some fixes for datatypes processing                           |
| 0.4.8   | 2022-06-24 | [14121](https://github.com/airbytehq/airbyte/pull/14121) | Omit using 'USE' keyword on Azure SQL with CDC                                                         |
| 0.4.5   | 2022-06-23 | [14077](https://github.com/airbytehq/airbyte/pull/14077) | Use the new state management                                                                           |
| 0.4.3   | 2022-06-17 | [13887](https://github.com/airbytehq/airbyte/pull/13887) | Increase version to include changes from [13854](https://github.com/airbytehq/airbyte/pull/13854)      |
| 0.4.2   | 2022-06-06 | [13435](https://github.com/airbytehq/airbyte/pull/13435) | Adjust JDBC fetch size based on max memory and max row size                                            |
| 0.4.1   | 2022-05-25 | [13419](https://github.com/airbytehq/airbyte/pull/13419) | Correct enum for Standard method.                                                                      |
| 0.4.0   | 2022-05-25 | [12759](https://github.com/airbytehq/airbyte/pull/12759) [13168](https://github.com/airbytehq/airbyte/pull/13168) | For CDC, Add option to ignore existing data and only sync new changes from the database.               |
| 0.3.22  | 2022-04-29 | [12480](https://github.com/airbytehq/airbyte/pull/12480) | Query tables with adaptive fetch size to optimize JDBC memory consumption                              |
| 0.3.21  | 2022-04-11 | [11729](https://github.com/airbytehq/airbyte/pull/11729) | Bump mina-sshd from 2.7.0 to 2.8.0                                                                     |
| 0.3.19  | 2022-03-31 | [11495](https://github.com/airbytehq/airbyte/pull/11495) | Adds Support to Chinese MSSQL Server Agent                                                             |
| 0.3.18  | 2022-03-29 | [11010](https://github.com/airbytehq/airbyte/pull/11010) | Adds JDBC Params                                                                                       |
| 0.3.17  | 2022-02-21 | [10242](https://github.com/airbytehq/airbyte/pull/10242) | Fixed cursor for old connectors that use non-microsecond format. Now connectors work with both formats |
| 0.3.16  | 2022-02-18 | [10242](https://github.com/airbytehq/airbyte/pull/10242) | Updated timestamp transformation with microseconds                                                     |
| 0.3.15  | 2022-02-14 | [10256](https://github.com/airbytehq/airbyte/pull/10256) | Add `-XX:+ExitOnOutOfMemoryError` JVM option                                                           |
| 0.3.14  | 2022-01-24 | [9554](https://github.com/airbytehq/airbyte/pull/9554) | Allow handling of java sql date in CDC                                                                 |
| 0.3.13  | 2022-01-07 | [9094](https://github.com/airbytehq/airbyte/pull/9094) | Added support for missed data types                                                                    |
| 0.3.12  | 2021-12-30 | [9206](https://github.com/airbytehq/airbyte/pull/9206) | Update connector fields title/description                                                              |
| 0.3.11  | 2021-12-24 | [8958](https://github.com/airbytehq/airbyte/pull/8958) | Add support for JdbcType.ARRAY                                                                         |
| 0.3.10  | 2021-12-01 | [8371](https://github.com/airbytehq/airbyte/pull/8371) | Fixed incorrect handling "\n" in ssh key                                                               |  |
| 0.3.9   | 2021-11-09 | [7386](https://github.com/airbytehq/airbyte/pull/7386) | Improve support for binary and varbinary data types                                                    |  |
| 0.3.8   | 2021-10-26 | [7386](https://github.com/airbytehq/airbyte/pull/7386) | Fixed data type (smalldatetime, smallmoney) conversion from mssql source                               |  |
| 0.3.7   | 2021-09-30 | [6585](https://github.com/airbytehq/airbyte/pull/6585) | Improved SSH Tunnel key generation steps                                                               |  |
| 0.3.6   | 2021-09-17 | [6318](https://github.com/airbytehq/airbyte/pull/6318) | Added option to connect to DB via SSH                                                                  |  |
| 0.3.4   | 2021-08-13 | [4699](https://github.com/airbytehq/airbyte/pull/4699) | Added json config validator                                                                            |  |
| 0.3.3   | 2021-07-05 | [4689](https://github.com/airbytehq/airbyte/pull/4689) | Add CDC support                                                                                        |  |
| 0.3.2   | 2021-06-09 | [3179](https://github.com/airbytehq/airbyte/pull/3973) | Add AIRBYTE\_ENTRYPOINT for Kubernetes support                                                         |  |
| 0.3.1   | 2021-06-08 | [3893](https://github.com/airbytehq/airbyte/pull/3893) | Enable SSL connection                                                                                  |  |
| 0.3.0   | 2021-04-21 | [2990](https://github.com/airbytehq/airbyte/pull/2990) | Support namespaces                                                                                     |  |
| 0.2.3   | 2021-03-28 | [2600](https://github.com/airbytehq/airbyte/pull/2600) | Add NCHAR and NVCHAR support to DB and cursor type casting                                             |  |
| 0.2.2   | 2021-03-26 | [2460](https://github.com/airbytehq/airbyte/pull/2460) | Destination supports destination sync mode                                                             |  |
| 0.2.1   | 2021-03-18 | [2488](https://github.com/airbytehq/airbyte/pull/2488) | Sources support primary keys                                                                           |  |
| 0.2.0   | 2021-03-09 | [2238](https://github.com/airbytehq/airbyte/pull/2238) | Protocol allows future/unknown properties                                                              |  |
| 0.1.11  | 2021-02-02 | [1887](https://github.com/airbytehq/airbyte/pull/1887) | Migrate AbstractJdbcSource to use iterators                                                            | \] |
| 0.1.10  | 2021-01-25 | [1746](https://github.com/airbytehq/airbyte/pull/1746) | Fix NPE in State Decorator                                                                             |  |
| 0.1.9   | 2021-01-19 | [1724](https://github.com/airbytehq/airbyte/pull/1724) | Fix JdbcSource handling of tables with same names in different schemas                                 |  |
| 0.1.9   | 2021-01-14 | [1655](https://github.com/airbytehq/airbyte/pull/1655) | Fix JdbcSource OOM                                                                                     |  |
| 0.1.8   | 2021-01-13 | [1588](https://github.com/airbytehq/airbyte/pull/1588) | Handle invalid numeric values in JDBC source                                                           |  |
| 0.1.6   | 2020-12-09 | [1172](https://github.com/airbytehq/airbyte/pull/1172) | Support incremental sync                                                                               |  |
| 0.1.5   | 2020-11-30 | [1038](https://github.com/airbytehq/airbyte/pull/1038) | Change JDBC sources to discover more than standard schemas                                             |  |
| 0.1.4   | 2020-11-30 | [1046](https://github.com/airbytehq/airbyte/pull/1046) | Add connectors using an index YAML file                                                                |  |<|MERGE_RESOLUTION|>--- conflicted
+++ resolved
@@ -306,12 +306,8 @@
 
 | Version | Date       | Pull Request | Subject                                                                                                |
 |:--------|:-----------| :----------------------------------------------------- |:-------------------------------------------------------------------------------------------------------|
-<<<<<<< HEAD
-| 0.4.17  | 2022-08-17 | [14910](https://github.com/airbytehq/airbyte/pull/14910) | Standardize spec for CDC replication. Replace the `replication_method` enum with a config object with a `method` enum field. |
-=======
 | 0.4.18  | 2022-09-03 | [14910](https://github.com/airbytehq/airbyte/pull/14910) | Standardize spec for CDC replication. Replace the `replication_method` enum with a config object with a `method` enum field. |
 | 0.4.17  | 2022-09-01 | [16261](https://github.com/airbytehq/airbyte/pull/16261) | Emit state messages more frequently |
->>>>>>> ecb7656f
 | 0.4.16  | 2022-08-18 | [14356](https://github.com/airbytehq/airbyte/pull/14356) | DB Sources: only show a table can sync incrementally if at least one column can be used as a cursor field |
 | 0.4.15  | 2022-08-11 | [15538](https://github.com/airbytehq/airbyte/pull/15538) | Allow additional properties in db stream state |
 | 0.4.14  | 2022-08-10 | [15430](https://github.com/airbytehq/airbyte/pull/15430) | fixed a bug on handling special character on database name  
