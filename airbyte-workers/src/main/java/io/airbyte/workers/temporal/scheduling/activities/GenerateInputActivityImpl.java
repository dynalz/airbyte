/*
 * Copyright (c) 2022 Airbyte, Inc., all rights reserved.
 */

package io.airbyte.workers.temporal.scheduling.activities;

import static io.airbyte.metrics.lib.ApmTraceConstants.ACTIVITY_TRACE_OPERATION_NAME;
import static io.airbyte.metrics.lib.ApmTraceConstants.Tags.ATTEMPT_NUMBER_KEY;
import static io.airbyte.metrics.lib.ApmTraceConstants.Tags.JOB_ID_KEY;

import com.fasterxml.jackson.databind.JsonNode;
import datadog.trace.api.Trace;
import io.airbyte.api.client.AirbyteApiClient;
import io.airbyte.api.client.generated.AttemptApi;
import io.airbyte.api.client.generated.StateApi;
import io.airbyte.api.client.model.generated.ConnectionIdRequestBody;
import io.airbyte.api.client.model.generated.ConnectionState;
import io.airbyte.api.client.model.generated.ConnectionStateType;
import io.airbyte.api.client.model.generated.SaveAttemptSyncConfigRequestBody;
<<<<<<< HEAD
import io.airbyte.commons.docker.DockerUtils;
=======
>>>>>>> d76e18b6
import io.airbyte.commons.features.FeatureFlags;
import io.airbyte.commons.json.Jsons;
import io.airbyte.commons.server.converters.ApiPojoConverters;
import io.airbyte.commons.temporal.TemporalWorkflowUtils;
import io.airbyte.commons.temporal.config.WorkerMode;
import io.airbyte.commons.temporal.exception.RetryableException;
<<<<<<< HEAD
import io.airbyte.config.ActorType;
import io.airbyte.config.AttemptSyncConfig;
import io.airbyte.config.DestinationConnection;
import io.airbyte.config.JobConfig;
=======
import io.airbyte.config.AttemptSyncConfig;
import io.airbyte.config.DestinationConnection;
>>>>>>> d76e18b6
import io.airbyte.config.JobConfig.ConfigType;
import io.airbyte.config.JobResetConnectionConfig;
import io.airbyte.config.JobSyncConfig;
import io.airbyte.config.ResetSourceConfiguration;
import io.airbyte.config.SourceConnection;
<<<<<<< HEAD
import io.airbyte.config.StandardCheckConnectionInput;
=======
>>>>>>> d76e18b6
import io.airbyte.config.StandardDestinationDefinition;
import io.airbyte.config.StandardSourceDefinition;
import io.airbyte.config.StandardSync;
import io.airbyte.config.StandardSyncInput;
import io.airbyte.config.State;
import io.airbyte.config.StateWrapper;
import io.airbyte.config.helpers.StateMessageHelper;
import io.airbyte.config.persistence.ConfigRepository;
import io.airbyte.metrics.lib.ApmTraceUtils;
import io.airbyte.persistence.job.JobPersistence;
import io.airbyte.persistence.job.models.IntegrationLauncherConfig;
import io.airbyte.persistence.job.models.Job;
import io.airbyte.persistence.job.models.JobRunConfig;
import io.airbyte.workers.WorkerConstants;
import io.airbyte.workers.helper.StateConverter;
import io.airbyte.workers.utils.ConfigReplacer;
import io.micronaut.context.annotation.Requires;
import jakarta.inject.Singleton;
import java.io.IOException;
import java.util.List;
import java.util.Map;
import java.util.Optional;
import java.util.UUID;
import org.slf4j.Logger;
import org.slf4j.LoggerFactory;

@Singleton
@Requires(env = WorkerMode.CONTROL_PLANE)
public class GenerateInputActivityImpl implements GenerateInputActivity {

  private final JobPersistence jobPersistence;
  private final ConfigRepository configRepository;
  private final AttemptApi attemptApi;
  private final StateApi stateApi;
  private final FeatureFlags featureFlags;

  private static final Logger LOGGER = LoggerFactory.getLogger(GenerateInputActivity.class);

  public GenerateInputActivityImpl(final JobPersistence jobPersistence,
                                   final ConfigRepository configRepository,
                                   final StateApi stateApi,
                                   final AttemptApi attemptApi,
                                   final FeatureFlags featureFlags) {
    this.jobPersistence = jobPersistence;
    this.configRepository = configRepository;
    this.stateApi = stateApi;
    this.attemptApi = attemptApi;
    this.featureFlags = featureFlags;
  }

  private Optional<State> getCurrentConnectionState(final UUID connectionId) {
    final ConnectionState state = AirbyteApiClient.retryWithJitter(
        () -> stateApi.getState(new ConnectionIdRequestBody().connectionId(connectionId)),
        "get state");

    if (state.getStateType() == ConnectionStateType.NOT_SET)
      return Optional.empty();

    final StateWrapper internalState = StateConverter.clientToInternal(state);
    return Optional.of(StateMessageHelper.getState(internalState));
  }

  private void saveAttemptSyncConfig(final long jobId, final int attemptNumber, final UUID connectionId, final AttemptSyncConfig attemptSyncConfig) {
    AirbyteApiClient.retryWithJitter(
        () -> attemptApi.saveSyncConfig(new SaveAttemptSyncConfigRequestBody()
            .jobId(jobId)
            .attemptNumber(attemptNumber)
            .syncConfig(ApiPojoConverters.attemptSyncConfigToClient(attemptSyncConfig, connectionId, featureFlags.useStreamCapableState()))),
        "set attempt sync config");
<<<<<<< HEAD
  }

  private IntegrationLauncherConfig getSourceIntegrationLauncherConfig(final long jobId,
                                                                       final int attempt,
                                                                       final ConfigType configType,
                                                                       final JobSyncConfig config,
                                                                       final StandardSourceDefinition sourceDefinition,
                                                                       final JsonNode sourceConfiguration)
      throws IOException {
    final ConfigReplacer configReplacer = new ConfigReplacer(LOGGER);

    final IntegrationLauncherConfig sourceLauncherConfig = new IntegrationLauncherConfig()
        .withJobId(String.valueOf(jobId))
        .withAttemptId((long) attempt)
        .withDockerImage(config.getSourceDockerImage())
        .withProtocolVersion(config.getSourceProtocolVersion())
        .withIsCustomConnector(config.getIsSourceCustomConnector())
        .withAllowedHosts(configReplacer.getAllowedHosts(sourceDefinition.getAllowedHosts(), sourceConfiguration));

    if (!ConfigType.RESET_CONNECTION.equals(configType)) {
      sourceLauncherConfig.setAllowedHosts(configReplacer.getAllowedHosts(sourceDefinition.getAllowedHosts(), sourceConfiguration));
    }

    return sourceLauncherConfig;
  }

  private IntegrationLauncherConfig getDestinationIntegrationLauncherConfig(final long jobId,
                                                                            final int attempt,
                                                                            final JobSyncConfig config,
                                                                            final StandardDestinationDefinition destinationDefinition,
                                                                            final JsonNode destinationConfiguration)
      throws IOException {
    final ConfigReplacer configReplacer = new ConfigReplacer(LOGGER);
    final String destinationNormalizationDockerImage = destinationDefinition.getNormalizationConfig() != null
        ? DockerUtils.getTaggedImageName(destinationDefinition.getNormalizationConfig().getNormalizationRepository(),
            destinationDefinition.getNormalizationConfig().getNormalizationTag())
        : null;
    final String normalizationIntegrationType =
        destinationDefinition.getNormalizationConfig() != null ? destinationDefinition.getNormalizationConfig().getNormalizationIntegrationType()
            : null;

    return new IntegrationLauncherConfig()
        .withJobId(String.valueOf(jobId))
        .withAttemptId((long) attempt)
        .withDockerImage(config.getDestinationDockerImage())
        .withProtocolVersion(config.getDestinationProtocolVersion())
        .withIsCustomConnector(config.getIsDestinationCustomConnector())
        .withNormalizationDockerImage(destinationNormalizationDockerImage)
        .withSupportsDbt(destinationDefinition.getSupportsDbt())
        .withNormalizationIntegrationType(normalizationIntegrationType)
        .withAllowedHosts(configReplacer.getAllowedHosts(destinationDefinition.getAllowedHosts(), destinationConfiguration));
  }

  /**
   * Returns a Job's JobSyncConfig, converting it from a JobResetConnectionConfig if necessary.
   */
  private JobSyncConfig getJobSyncConfig(final long jobId, final JobConfig jobConfig) {
    final ConfigType jobConfigType = jobConfig.getConfigType();
    if (ConfigType.SYNC.equals(jobConfigType)) {
      return jobConfig.getSync();
    } else if (ConfigType.RESET_CONNECTION.equals(jobConfigType)) {
      final JobResetConnectionConfig resetConnection = jobConfig.getResetConnection();

      return new JobSyncConfig()
          .withNamespaceDefinition(resetConnection.getNamespaceDefinition())
          .withNamespaceFormat(resetConnection.getNamespaceFormat())
          .withPrefix(resetConnection.getPrefix())
          .withSourceDockerImage(WorkerConstants.RESET_JOB_SOURCE_DOCKER_IMAGE_STUB)
          .withDestinationDockerImage(resetConnection.getDestinationDockerImage())
          .withDestinationProtocolVersion(resetConnection.getDestinationProtocolVersion())
          .withConfiguredAirbyteCatalog(resetConnection.getConfiguredAirbyteCatalog())
          .withOperationSequence(resetConnection.getOperationSequence())
          .withResourceRequirements(resetConnection.getResourceRequirements())
          .withIsSourceCustomConnector(resetConnection.getIsSourceCustomConnector())
          .withIsDestinationCustomConnector(resetConnection.getIsDestinationCustomConnector())
          .withWorkspaceId(resetConnection.getWorkspaceId());
    } else {
      throw new IllegalStateException(
          String.format("Unexpected config type %s for job %d. The only supported config types for this activity are (%s)",
              jobConfigType,
              jobId,
              List.of(ConfigType.SYNC, ConfigType.RESET_CONNECTION)));
    }
  }

  @Override
  public SyncJobCheckConnectionInputs getCheckConnectionInputs(final SyncInputWithAttemptNumber input) {
    final long jobId = input.getJobId();
    final int attemptNumber = input.getAttemptNumber();

    try {
      final Job job = jobPersistence.getJob(jobId);
      final JobConfig jobConfig = job.getConfig();
      final JobSyncConfig jobSyncConfig = getJobSyncConfig(jobId, jobConfig);

      final UUID connectionId = UUID.fromString(job.getScope());
      final StandardSync standardSync = configRepository.getStandardSync(connectionId);

      final DestinationConnection destination = configRepository.getDestinationConnection(standardSync.getDestinationId());
      final StandardDestinationDefinition destinationDefinition =
          configRepository.getStandardDestinationDefinition(destination.getDestinationDefinitionId());

      final SourceConnection source = configRepository.getSourceConnection(standardSync.getSourceId());
      final StandardSourceDefinition sourceDefinition =
          configRepository.getStandardSourceDefinition(source.getSourceDefinitionId());

      final IntegrationLauncherConfig sourceLauncherConfig = getSourceIntegrationLauncherConfig(
          jobId,
          attemptNumber,
          jobConfig.getConfigType(),
          jobSyncConfig,
          sourceDefinition,
          source.getConfiguration());

      final IntegrationLauncherConfig destinationLauncherConfig =
          getDestinationIntegrationLauncherConfig(
              jobId,
              attemptNumber,
              jobSyncConfig,
              destinationDefinition,
              destination.getConfiguration());

      final StandardCheckConnectionInput sourceCheckConnectionInput = new StandardCheckConnectionInput()
          .withActorType(ActorType.SOURCE)
          .withActorId(source.getSourceId())
          .withConnectionConfiguration(source.getConfiguration());

      final StandardCheckConnectionInput destinationCheckConnectionInput = new StandardCheckConnectionInput()
          .withActorType(ActorType.DESTINATION)
          .withActorId(destination.getDestinationId())
          .withConnectionConfiguration(destination.getConfiguration());

      return new SyncJobCheckConnectionInputs(
          sourceLauncherConfig,
          destinationLauncherConfig,
          sourceCheckConnectionInput,
          destinationCheckConnectionInput);

    } catch (final Exception e) {
      throw new RetryableException(e);
    }
=======
>>>>>>> d76e18b6
  }

  @Trace(operationName = ACTIVITY_TRACE_OPERATION_NAME)
  @Override
  public GeneratedJobInput getSyncWorkflowInput(final SyncInput input) {
    try {
      ApmTraceUtils.addTagsToTrace(Map.of(ATTEMPT_NUMBER_KEY, input.getAttemptId(), JOB_ID_KEY, input.getJobId()));
      final long jobId = input.getJobId();
      final int attempt = input.getAttemptId();

      final Job job = jobPersistence.getJob(jobId);
      final JobSyncConfig config = getJobSyncConfig(jobId, job.getConfig());

      final UUID connectionId = UUID.fromString(job.getScope());
      final StandardSync standardSync = configRepository.getStandardSync(connectionId);

      final AttemptSyncConfig attemptSyncConfig = new AttemptSyncConfig();
      getCurrentConnectionState(connectionId).ifPresent(attemptSyncConfig::setState);

      final ConfigType jobConfigType = job.getConfig().getConfigType();

      final UUID connectionId = UUID.fromString(job.getScope());
      final StandardSync standardSync = configRepository.getStandardSync(connectionId);

      final AttemptSyncConfig attemptSyncConfig = new AttemptSyncConfig();
      getCurrentConnectionState(connectionId).ifPresent(attemptSyncConfig::setState);

      if (ConfigType.SYNC.equals(jobConfigType)) {
<<<<<<< HEAD
=======
        config = job.getConfig().getSync();
>>>>>>> d76e18b6
        final SourceConnection source = configRepository.getSourceConnection(standardSync.getSourceId());
        attemptSyncConfig.setSourceConfiguration(source.getConfiguration());
      } else if (ConfigType.RESET_CONNECTION.equals(jobConfigType)) {
        final JobResetConnectionConfig resetConnection = job.getConfig().getResetConnection();
        final ResetSourceConfiguration resetSourceConfiguration = resetConnection.getResetSourceConfiguration();
<<<<<<< HEAD
        attemptSyncConfig
            .setSourceConfiguration(resetSourceConfiguration == null ? Jsons.emptyObject() : Jsons.jsonNode(resetSourceConfiguration));
=======

        // null check for backwards compatibility with reset jobs that did not have a
        // resetSourceConfiguration
        attemptSyncConfig
            .setSourceConfiguration(resetSourceConfiguration == null ? Jsons.emptyObject() : Jsons.jsonNode(resetSourceConfiguration));

        config = new JobSyncConfig()
            .withNamespaceDefinition(resetConnection.getNamespaceDefinition())
            .withNamespaceFormat(resetConnection.getNamespaceFormat())
            .withPrefix(resetConnection.getPrefix())
            .withSourceDockerImage(WorkerConstants.RESET_JOB_SOURCE_DOCKER_IMAGE_STUB)
            .withDestinationDockerImage(resetConnection.getDestinationDockerImage())
            .withDestinationProtocolVersion(resetConnection.getDestinationProtocolVersion())
            .withConfiguredAirbyteCatalog(resetConnection.getConfiguredAirbyteCatalog())
            .withOperationSequence(resetConnection.getOperationSequence())
            .withResourceRequirements(resetConnection.getResourceRequirements())
            .withIsSourceCustomConnector(resetConnection.getIsSourceCustomConnector())
            .withIsDestinationCustomConnector(resetConnection.getIsDestinationCustomConnector())
            .withWorkspaceId(resetConnection.getWorkspaceId());
      } else {
        throw new IllegalStateException(
            String.format("Unexpected config type %s for job %d. The only supported config types for this activity are (%s)",
                jobConfigType,
                jobId,
                List.of(ConfigType.SYNC, ConfigType.RESET_CONNECTION)));
>>>>>>> d76e18b6
      }

      final JobRunConfig jobRunConfig = TemporalWorkflowUtils.createJobRunConfig(jobId, attempt);

      final DestinationConnection destination = configRepository.getDestinationConnection(standardSync.getDestinationId());
      attemptSyncConfig.setDestinationConfiguration(destination.getConfiguration());

      final StandardSourceDefinition sourceDefinition =
          configRepository.getSourceDefinitionFromSource(standardSync.getSourceId());

      final StandardDestinationDefinition destinationDefinition =
          configRepository.getStandardDestinationDefinition(destination.getDestinationDefinitionId());
<<<<<<< HEAD

      final IntegrationLauncherConfig sourceLauncherConfig = getSourceIntegrationLauncherConfig(
          jobId,
          attempt,
          jobConfigType,
          config,
          sourceDefinition,
          attemptSyncConfig.getSourceConfiguration());

      final IntegrationLauncherConfig destinationLauncherConfig = getDestinationIntegrationLauncherConfig(
          jobId,
          attempt,
          config,
          destinationDefinition,
          attemptSyncConfig.getDestinationConfiguration());
=======
      final String destinationNormalizationDockerImage = destinationDefinition.getNormalizationConfig() != null
          ? destinationDefinition.getNormalizationConfig().getNormalizationRepository() + ":" +
              destinationDefinition.getNormalizationConfig().getNormalizationTag()
          : null;
      final String normalizationIntegrationType =
          destinationDefinition.getNormalizationConfig() != null ? destinationDefinition.getNormalizationConfig().getNormalizationIntegrationType()
              : null;

      final IntegrationLauncherConfig sourceLauncherConfig = new IntegrationLauncherConfig()
          .withJobId(String.valueOf(jobId))
          .withAttemptId((long) attempt)
          .withDockerImage(config.getSourceDockerImage())
          .withProtocolVersion(config.getSourceProtocolVersion())
          .withIsCustomConnector(config.getIsSourceCustomConnector())
          .withAllowedHosts(ConfigType.RESET_CONNECTION.equals(jobConfigType) ? null
              : configReplacer.getAllowedHosts(sourceDefinition.getAllowedHosts(), attemptSyncConfig.getSourceConfiguration()));

      final IntegrationLauncherConfig destinationLauncherConfig = new IntegrationLauncherConfig()
          .withJobId(String.valueOf(jobId))
          .withAttemptId((long) attempt)
          .withDockerImage(config.getDestinationDockerImage())
          .withProtocolVersion(config.getDestinationProtocolVersion())
          .withIsCustomConnector(config.getIsDestinationCustomConnector())
          .withNormalizationDockerImage(destinationNormalizationDockerImage)
          .withSupportsDbt(destinationDefinition.getSupportsDbt())
          .withNormalizationIntegrationType(normalizationIntegrationType)
          .withAllowedHosts(configReplacer.getAllowedHosts(destinationDefinition.getAllowedHosts(), attemptSyncConfig.getDestinationConfiguration()));
>>>>>>> d76e18b6

      final StandardSyncInput syncInput = new StandardSyncInput()
          .withNamespaceDefinition(config.getNamespaceDefinition())
          .withNamespaceFormat(config.getNamespaceFormat())
          .withPrefix(config.getPrefix())
          .withSourceId(standardSync.getSourceId())
          .withDestinationId(standardSync.getDestinationId())
          .withSourceConfiguration(attemptSyncConfig.getSourceConfiguration())
          .withDestinationConfiguration(attemptSyncConfig.getDestinationConfiguration())
          .withOperationSequence(config.getOperationSequence())
          .withWebhookOperationConfigs(config.getWebhookOperationConfigs())
          .withCatalog(config.getConfiguredAirbyteCatalog())
          .withState(attemptSyncConfig.getState())
          .withResourceRequirements(config.getResourceRequirements())
          .withSourceResourceRequirements(config.getSourceResourceRequirements())
          .withDestinationResourceRequirements(config.getDestinationResourceRequirements())
          .withConnectionId(standardSync.getConnectionId())
          .withWorkspaceId(config.getWorkspaceId());

      saveAttemptSyncConfig(jobId, attempt, connectionId, attemptSyncConfig);
<<<<<<< HEAD
=======

      return new GeneratedJobInput(jobRunConfig, sourceLauncherConfig, destinationLauncherConfig, syncInput);
>>>>>>> d76e18b6

      return new GeneratedJobInput(jobRunConfig, sourceLauncherConfig, destinationLauncherConfig, syncInput);
    } catch (final Exception e) {
      throw new RetryableException(e);
    }
  }

  @Trace(operationName = ACTIVITY_TRACE_OPERATION_NAME)
  @Override
  public GeneratedJobInput getSyncWorkflowInputWithAttemptNumber(final SyncInputWithAttemptNumber input) {
    ApmTraceUtils.addTagsToTrace(Map.of(JOB_ID_KEY, input.getJobId()));
    return getSyncWorkflowInput(new SyncInput(
        input.getAttemptNumber(),
        input.getJobId()));
  }

}<|MERGE_RESOLUTION|>--- conflicted
+++ resolved
@@ -17,34 +17,23 @@
 import io.airbyte.api.client.model.generated.ConnectionState;
 import io.airbyte.api.client.model.generated.ConnectionStateType;
 import io.airbyte.api.client.model.generated.SaveAttemptSyncConfigRequestBody;
-<<<<<<< HEAD
 import io.airbyte.commons.docker.DockerUtils;
-=======
->>>>>>> d76e18b6
 import io.airbyte.commons.features.FeatureFlags;
 import io.airbyte.commons.json.Jsons;
 import io.airbyte.commons.server.converters.ApiPojoConverters;
 import io.airbyte.commons.temporal.TemporalWorkflowUtils;
 import io.airbyte.commons.temporal.config.WorkerMode;
 import io.airbyte.commons.temporal.exception.RetryableException;
-<<<<<<< HEAD
 import io.airbyte.config.ActorType;
 import io.airbyte.config.AttemptSyncConfig;
 import io.airbyte.config.DestinationConnection;
 import io.airbyte.config.JobConfig;
-=======
-import io.airbyte.config.AttemptSyncConfig;
-import io.airbyte.config.DestinationConnection;
->>>>>>> d76e18b6
 import io.airbyte.config.JobConfig.ConfigType;
 import io.airbyte.config.JobResetConnectionConfig;
 import io.airbyte.config.JobSyncConfig;
 import io.airbyte.config.ResetSourceConfiguration;
 import io.airbyte.config.SourceConnection;
-<<<<<<< HEAD
 import io.airbyte.config.StandardCheckConnectionInput;
-=======
->>>>>>> d76e18b6
 import io.airbyte.config.StandardDestinationDefinition;
 import io.airbyte.config.StandardSourceDefinition;
 import io.airbyte.config.StandardSync;
@@ -114,7 +103,6 @@
             .attemptNumber(attemptNumber)
             .syncConfig(ApiPojoConverters.attemptSyncConfigToClient(attemptSyncConfig, connectionId, featureFlags.useStreamCapableState()))),
         "set attempt sync config");
-<<<<<<< HEAD
   }
 
   private IntegrationLauncherConfig getSourceIntegrationLauncherConfig(final long jobId,
@@ -256,8 +244,6 @@
     } catch (final Exception e) {
       throw new RetryableException(e);
     }
-=======
->>>>>>> d76e18b6
   }
 
   @Trace(operationName = ACTIVITY_TRACE_OPERATION_NAME)
@@ -286,45 +272,13 @@
       getCurrentConnectionState(connectionId).ifPresent(attemptSyncConfig::setState);
 
       if (ConfigType.SYNC.equals(jobConfigType)) {
-<<<<<<< HEAD
-=======
-        config = job.getConfig().getSync();
->>>>>>> d76e18b6
         final SourceConnection source = configRepository.getSourceConnection(standardSync.getSourceId());
         attemptSyncConfig.setSourceConfiguration(source.getConfiguration());
       } else if (ConfigType.RESET_CONNECTION.equals(jobConfigType)) {
         final JobResetConnectionConfig resetConnection = job.getConfig().getResetConnection();
         final ResetSourceConfiguration resetSourceConfiguration = resetConnection.getResetSourceConfiguration();
-<<<<<<< HEAD
         attemptSyncConfig
             .setSourceConfiguration(resetSourceConfiguration == null ? Jsons.emptyObject() : Jsons.jsonNode(resetSourceConfiguration));
-=======
-
-        // null check for backwards compatibility with reset jobs that did not have a
-        // resetSourceConfiguration
-        attemptSyncConfig
-            .setSourceConfiguration(resetSourceConfiguration == null ? Jsons.emptyObject() : Jsons.jsonNode(resetSourceConfiguration));
-
-        config = new JobSyncConfig()
-            .withNamespaceDefinition(resetConnection.getNamespaceDefinition())
-            .withNamespaceFormat(resetConnection.getNamespaceFormat())
-            .withPrefix(resetConnection.getPrefix())
-            .withSourceDockerImage(WorkerConstants.RESET_JOB_SOURCE_DOCKER_IMAGE_STUB)
-            .withDestinationDockerImage(resetConnection.getDestinationDockerImage())
-            .withDestinationProtocolVersion(resetConnection.getDestinationProtocolVersion())
-            .withConfiguredAirbyteCatalog(resetConnection.getConfiguredAirbyteCatalog())
-            .withOperationSequence(resetConnection.getOperationSequence())
-            .withResourceRequirements(resetConnection.getResourceRequirements())
-            .withIsSourceCustomConnector(resetConnection.getIsSourceCustomConnector())
-            .withIsDestinationCustomConnector(resetConnection.getIsDestinationCustomConnector())
-            .withWorkspaceId(resetConnection.getWorkspaceId());
-      } else {
-        throw new IllegalStateException(
-            String.format("Unexpected config type %s for job %d. The only supported config types for this activity are (%s)",
-                jobConfigType,
-                jobId,
-                List.of(ConfigType.SYNC, ConfigType.RESET_CONNECTION)));
->>>>>>> d76e18b6
       }
 
       final JobRunConfig jobRunConfig = TemporalWorkflowUtils.createJobRunConfig(jobId, attempt);
@@ -337,7 +291,6 @@
 
       final StandardDestinationDefinition destinationDefinition =
           configRepository.getStandardDestinationDefinition(destination.getDestinationDefinitionId());
-<<<<<<< HEAD
 
       final IntegrationLauncherConfig sourceLauncherConfig = getSourceIntegrationLauncherConfig(
           jobId,
@@ -353,35 +306,6 @@
           config,
           destinationDefinition,
           attemptSyncConfig.getDestinationConfiguration());
-=======
-      final String destinationNormalizationDockerImage = destinationDefinition.getNormalizationConfig() != null
-          ? destinationDefinition.getNormalizationConfig().getNormalizationRepository() + ":" +
-              destinationDefinition.getNormalizationConfig().getNormalizationTag()
-          : null;
-      final String normalizationIntegrationType =
-          destinationDefinition.getNormalizationConfig() != null ? destinationDefinition.getNormalizationConfig().getNormalizationIntegrationType()
-              : null;
-
-      final IntegrationLauncherConfig sourceLauncherConfig = new IntegrationLauncherConfig()
-          .withJobId(String.valueOf(jobId))
-          .withAttemptId((long) attempt)
-          .withDockerImage(config.getSourceDockerImage())
-          .withProtocolVersion(config.getSourceProtocolVersion())
-          .withIsCustomConnector(config.getIsSourceCustomConnector())
-          .withAllowedHosts(ConfigType.RESET_CONNECTION.equals(jobConfigType) ? null
-              : configReplacer.getAllowedHosts(sourceDefinition.getAllowedHosts(), attemptSyncConfig.getSourceConfiguration()));
-
-      final IntegrationLauncherConfig destinationLauncherConfig = new IntegrationLauncherConfig()
-          .withJobId(String.valueOf(jobId))
-          .withAttemptId((long) attempt)
-          .withDockerImage(config.getDestinationDockerImage())
-          .withProtocolVersion(config.getDestinationProtocolVersion())
-          .withIsCustomConnector(config.getIsDestinationCustomConnector())
-          .withNormalizationDockerImage(destinationNormalizationDockerImage)
-          .withSupportsDbt(destinationDefinition.getSupportsDbt())
-          .withNormalizationIntegrationType(normalizationIntegrationType)
-          .withAllowedHosts(configReplacer.getAllowedHosts(destinationDefinition.getAllowedHosts(), attemptSyncConfig.getDestinationConfiguration()));
->>>>>>> d76e18b6
 
       final StandardSyncInput syncInput = new StandardSyncInput()
           .withNamespaceDefinition(config.getNamespaceDefinition())
@@ -402,11 +326,6 @@
           .withWorkspaceId(config.getWorkspaceId());
 
       saveAttemptSyncConfig(jobId, attempt, connectionId, attemptSyncConfig);
-<<<<<<< HEAD
-=======
-
-      return new GeneratedJobInput(jobRunConfig, sourceLauncherConfig, destinationLauncherConfig, syncInput);
->>>>>>> d76e18b6
 
       return new GeneratedJobInput(jobRunConfig, sourceLauncherConfig, destinationLauncherConfig, syncInput);
     } catch (final Exception e) {
