--- conflicted
+++ resolved
@@ -90,28 +90,20 @@
 
       BigQueryUtils.checkHasCreateAndDeleteDatasetRole(bigquery, datasetId, datasetLocation);
 
-<<<<<<< HEAD
-      BigQueryUtils.createDataset(bigquery, datasetId, datasetLocation);
-=======
       final Dataset dataset = BigQueryUtils.getOrCreateDataset(bigquery, datasetId, datasetLocation);
       if (!dataset.getLocation().equals(datasetLocation)) {
         throw new ConfigErrorException("Actual dataset location doesn't match to location from config");
       }
->>>>>>> 3a8916e3
       final QueryJobConfiguration queryConfig = QueryJobConfiguration
           .newBuilder(String.format("SELECT * FROM `%s.INFORMATION_SCHEMA.TABLES` LIMIT 1;", datasetId))
           .setUseLegacySql(false)
           .build();
 
       if (UploadingMethod.GCS.equals(uploadingMethod)) {
-<<<<<<< HEAD
-        checkGcsPermission(config);
-=======
         final AirbyteConnectionStatus status = checkGcsPermission(config);
         if (!status.getStatus().equals(Status.SUCCEEDED)) {
           return status;
         }
->>>>>>> 3a8916e3
       }
 
       final ImmutablePair<Job, String> result = BigQueryUtils.executeQuery(bigquery, queryConfig);
