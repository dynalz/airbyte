connector_image: airbyte/source-stripe:dev
test_strictness_level: high
acceptance_tests:
  spec:
    tests:
    - spec_path: "source_stripe/spec.yaml"
  connection:
    tests:
      - config_path: "secrets/config.json"
        status: "succeed"
      - config_path: "integration_tests/invalid_config.json"
        status: "failed"
  discovery:
    tests:
      - config_path: "secrets/config.json"
        backward_compatibility_tests_config:
          disable_for_version: "2.0.0"
  basic_read:
<<<<<<< HEAD
    - config_path: "secrets/config.json"
      configured_catalog_path: "integration_tests/full_refresh_configured_catalog.json"
      empty_streams: ["bank_accounts", "checkout_sessions", "checkout_sessions_line_items", "external_account_bank_accounts"]
    # TEST 1 - Reading catalog without invoice_line_items
    - config_path: "secrets/config.json"
      configured_catalog_path: "integration_tests/non_invoice_line_items_catalog.json"
      empty_streams: ["transfers"]
      timeout_seconds: 3600
    # TEST 2 - Reading data from account that has no records for stream Disputes
    - config_path: "secrets/connected_account_config.json"
      configured_catalog_path: "integration_tests/connected_account_configured_catalog.json"
      empty_streams: ["early_fraud_warnings"]
      timeout_seconds: 3600
=======
    tests:
      - config_path: "secrets/config.json"
        empty_streams:
          - name: "bank_accounts"
            bypass_reason: "This stream can't be seeded in our sandbox account"
          - name: "external_account_bank_accounts"
            bypass_reason: "This stream can't be seeded in our sandbox account"
          - name: "external_account_cards"
            bypass_reason: "This stream can't be seeded in our sandbox account"
          - name: "checkout_sessions"
            bypass_reason: "This stream can't be seeded in our sandbox account"
          - name: "checkout_sessions_line_items"
            bypass_reason: "This stream can't be seeded in our sandbox account"
          - name: "transfers"
            bypass_reason: "This stream can't be seeded in our sandbox account"
        expect_records:
          path: "integration_tests/expected_records.jsonl"
          extra_fields: no
          exact_order: no
          extra_records: yes
        ignored_fields:
          invoices:
            - name: invoice_pdf
              bypass_reason: "URL changes upon each request for privacy/security"
            - name: hosted_invoice_url
              bypass_reason: "URL changes upon each request for privacy/security"
          charges:
            - name: receipt_url
              bypass_reason: "URL changes upon each request for privacy/security"
            - name: receipt_number
              bypass_reason: "Fast changing data"
            - name: network_token
              bypass_reason: "Randomly added to the record"
          payment_intents:
            - name: receipt_url
              bypass_reason: "URL changes upon each request for privacy/security"
            - name: charges/data/*/receipt_url
              bypass_reason: "URL changes upon each request for privacy/security"
            - name: network_token
              bypass_reason: "Randomly added to the record"
>>>>>>> 09955423
  incremental:
    tests:
      - config_path: "secrets/config.json"
        future_state:
          future_state_path: "integration_tests/abnormal_state.json"
  full_refresh:
    tests:
      - config_path: "secrets/config.json"
        timeout_seconds: 3600
        ignored_fields:
          invoices:
            - name: invoice_pdf
              bypass_reason: "URL changes upon each request for privacy/security"
            - name: hosted_invoice_url
              bypass_reason: "URL changes upon each request for privacy/security"<|MERGE_RESOLUTION|>--- conflicted
+++ resolved
@@ -16,7 +16,6 @@
         backward_compatibility_tests_config:
           disable_for_version: "2.0.0"
   basic_read:
-<<<<<<< HEAD
     - config_path: "secrets/config.json"
       configured_catalog_path: "integration_tests/full_refresh_configured_catalog.json"
       empty_streams: ["bank_accounts", "checkout_sessions", "checkout_sessions_line_items", "external_account_bank_accounts"]
@@ -30,7 +29,6 @@
       configured_catalog_path: "integration_tests/connected_account_configured_catalog.json"
       empty_streams: ["early_fraud_warnings"]
       timeout_seconds: 3600
-=======
     tests:
       - config_path: "secrets/config.json"
         empty_streams:
@@ -71,7 +69,6 @@
               bypass_reason: "URL changes upon each request for privacy/security"
             - name: network_token
               bypass_reason: "Randomly added to the record"
->>>>>>> 09955423
   incremental:
     tests:
       - config_path: "secrets/config.json"
