--- conflicted
+++ resolved
@@ -6,15 +6,9 @@
 import setuptools
 
 MAIN_REQUIREMENTS = [
-<<<<<<< HEAD
     "airbyte-protocol-models",
-    "dagger-io==0.6.3",
-    "PyYAML~=5.4",
-=======
-    "airbyte-cdk~=0.2",
-    "docker~=5.0.3",
+    "dagger-io==0.6.4",
     "PyYAML~=6.0",
->>>>>>> 9815e080
     "icdiff~=1.9",
     "inflection~=0.5",
     "pdbpp~=0.10",
